import * as React from 'react'

import User from '../models/user'
import {default as Repo} from '../models/repository'
import Toolbar from './toolbar'
import {Changes} from './changes'
import History from './history'
import ComparisonGraph from './comparison-graph'
import {TabBarTab} from './toolbar/tab-bar'

<<<<<<< HEAD
interface IRepositoryProps {
  repo: Repo,
  user: User
=======
interface RepositoryProps {
  repo: Repo
  user: User | null
>>>>>>> d7150707
}

interface IRepositoryState {
  selectedTab: TabBarTab
}

export default class Repository extends React.Component<IRepositoryProps, IRepositoryState> {
  public constructor(props: IRepositoryProps) {
    super(props)

    this.state = {selectedTab: TabBarTab.Changes}
  }

  public componentDidMount() {
    this.repositoryChanged()
  }

  public componentDidUpdate(prevProps: RepositoryProps, prevState: RepositoryState) {
    const changed = prevProps.repo.id !== this.props.repo.id
    if (changed) {
      this.repositoryChanged()
    }
  }

  private renderNoSelection() {
    return (
      <div>
        <div>No repo selected!</div>
      </div>
    )
  }

  private renderContent() {
    if (this.state.selectedTab === TabBarTab.Changes) {
      return <Changes selectedRepo={this.props.repo}/>
    } else if (this.state.selectedTab === TabBarTab.History) {
      return <History repository={this.props.repo}/>
    } else {
      return null
    }
  }

  public render() {
    const repo = this.props.repo
    if (!repo) {
      return this.renderNoSelection()
    }

    return (
      <div id='repository'>
        <Toolbar selectedTab={this.state.selectedTab} onTabClicked={tab => this.onTabClicked(tab)}/>
        <ComparisonGraph/>
        {this.renderContent()}
      </div>
    )
  }

  private onTabClicked(tab: TabBarTab) {
    this.setState(Object.assign({}, this.state, {selectedTab: tab}))
  }

  private repositoryChanged() {
    this.setState(Object.assign({}, this.state, {selectedTab: TabBarTab.Changes}))
  }
}<|MERGE_RESOLUTION|>--- conflicted
+++ resolved
@@ -8,15 +8,9 @@
 import ComparisonGraph from './comparison-graph'
 import {TabBarTab} from './toolbar/tab-bar'
 
-<<<<<<< HEAD
 interface IRepositoryProps {
-  repo: Repo,
-  user: User
-=======
-interface RepositoryProps {
   repo: Repo
   user: User | null
->>>>>>> d7150707
 }
 
 interface IRepositoryState {
@@ -34,7 +28,7 @@
     this.repositoryChanged()
   }
 
-  public componentDidUpdate(prevProps: RepositoryProps, prevState: RepositoryState) {
+  public componentDidUpdate(prevProps: IRepositoryProps, prevState: IRepositoryState) {
     const changed = prevProps.repo.id !== this.props.repo.id
     if (changed) {
       this.repositoryChanged()
