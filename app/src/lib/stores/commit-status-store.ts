--- conflicted
+++ resolved
@@ -406,10 +406,6 @@
     conclusion,
     appName: '',
   }
-}
-
-function getAPICheckRunDescription(checkRun: IAPIRefCheckRun): string {
-  return checkRun?.output.title ?? checkRun.conclusion ?? checkRun.status
 }
 
 /**
@@ -502,15 +498,11 @@
 function apiCheckRunToRefCheck(checkRun: IAPIRefCheckRun): IRefCheck {
   return {
     name: checkRun.name,
-<<<<<<< HEAD
-    description: getAPICheckRunDescription(checkRun),
-=======
     description: getAPICheckRunDescription(
       checkRun.status,
       checkRun.conclusion,
       getCheckDurationInSeconds(checkRun)
     ),
->>>>>>> 0109d18b
     status: checkRun.status,
     conclusion: checkRun.conclusion,
     appName: checkRun.app.name,
