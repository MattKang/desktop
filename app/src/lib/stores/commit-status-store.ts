import pLimit from 'p-limit'
import QuickLRU from 'quick-lru'

import { Account } from '../../models/account'
import { AccountsStore } from './accounts-store'
import { GitHubRepository } from '../../models/github-repository'
import { API, getAccountForEndpoint } from '../api'
import { IDisposable, Disposable } from 'event-kit'
import { setAlmostImmediate } from '../set-almost-immediate'
<<<<<<< HEAD
import JSZip from 'jszip'
import moment from 'moment'

/**
 * A Desktop-specific model closely related to a GitHub API Check Run.
 *
 * The RefCheck object abstracts the difference between the legacy
 * Commit Status objects and the modern Check Runs and unifies them
 * under one common interface. Since all commit statuses can be
 * represented as Check Runs but not all Check Runs can be represented
 * as statuses the model closely aligns with Check Runs.
 */
export interface IRefCheck {
  readonly id: number
  readonly name: string
  readonly description: string
  readonly status: APICheckStatus
  readonly conclusion: APICheckConclusion | null
  readonly appName: string
  readonly checkSuiteId: number | null // API status don't have check suite id's
  readonly output: IRefCheckOutput
  readonly htmlUrl: string | null
  readonly actionsWorkflowRunId?: number
  readonly logs_url?: string
}

/**
 * There are two types of check run outputs.
 *
 * 1. From GitHub Actions, which comes in steps with individual log texts,
 *    statuses, and duration info.
 * 2. From any other check run app, which comes with a generic string of
 *    whatever the check run app provides.
 */
export type IRefCheckOutput =
  | {
      readonly title: string | null
      readonly summary?: string | null
      readonly type: RefCheckOutputType.Actions
      readonly steps: ReadonlyArray<IAPIWorkflowJobStep>
    }
  | {
      readonly title: string | null
      readonly summary?: string | null
      readonly type: RefCheckOutputType.Default
      // This text is whatever a check run app decides to place in it.
      // It may include html.
      readonly text: string | null
    }

export enum RefCheckOutputType {
  Actions = 'Actions',
  Default = 'Default',
}

/**
 * A combined view of all legacy commit statuses as well as
 * check runs for a particular Git reference.
 */
export interface ICombinedRefCheck {
  readonly status: APICheckStatus
  readonly conclusion: APICheckConclusion | null
  readonly checks: ReadonlyArray<IRefCheck>
}
=======
import {
  ICombinedRefCheck,
  IRefCheck,
  createCombinedCheckFromChecks,
  apiCheckRunToRefCheck,
  getLatestCheckRunsByName,
  apiStatusToRefCheck,
  getLatestPRWorkflowRunsLogsForCheckRun,
  getCheckRunActionsJobsAndLogURLS,
} from '../ci-checks/ci-checks'
>>>>>>> 9def8084

interface ICommitStatusCacheEntry {
  /**
   * The combined ref status from the API or null if
   * the status could not be retrieved.
   */
  readonly check: ICombinedRefCheck | null

  /**
   * The timestamp for when this cache entry was last
   * fetched from the API (i.e. when it was created).
   */
  readonly fetchedAt: Date
}

export type StatusCallBack = (status: ICombinedRefCheck | null) => void

/**
 * An interface describing one or more subscriptions for
 * which to deliver updates about commit status for a particular
 * ref.
 */
interface IRefStatusSubscription {
  /**
   * TThe repository endpoint (for example https://api.github.com for
   * GitHub.com and https://github.corporation.local/api for GHE)
   */
  readonly endpoint: string

  /** Owner The repository owner's login (i.e niik for niik/desktop) */
  readonly owner: string

  /** The repository name */
  readonly name: string

  /** The commit ref (can be a SHA or a Git ref) for which to fetch status. */
  readonly ref: string

  /** One or more callbacks to notify when the commit status is updated */
  readonly callbacks: Set<StatusCallBack>
}

/**
 * Creates a cache key for a particular ref in a specific repository.
 *
 * Remarks: The cache key is currently the same as the canonical API status
 *          URI but that has no bearing on the functionality, it does, however
 *          help with debugging.
 *
 * @param repository The GitHub repository to use when looking up commit status.
 * @param ref        The commit ref (can be a SHA or a Git ref) for which to
 *                   fetch status.
 */
function getCacheKeyForRepository(repository: GitHubRepository, ref: string) {
  const { endpoint, owner, name } = repository
  return getCacheKey(endpoint, owner.login, name, ref)
}

/**
 * Creates a cache key for a particular ref in a specific repository.
 *
 * @param endpoint The repository endpoint (for example https://api.github.com for
 *                 GitHub.com and https://github.corporation.local/api for GHE)
 * @param owner    The repository owner's login (i.e niik for niik/desktop)
 * @param name     The repository name
 * @param ref      The commit ref (can be a SHA or a Git ref) for which to fetch
 *                 status.
 */
function getCacheKey(
  endpoint: string,
  owner: string,
  name: string,
  ref: string
) {
  return `${endpoint}/repos/${owner}/${name}/commits/${ref}`
}

/**
 * Returns a value indicating whether or not the cache entry provided
 * should be considered stale enough that a refresh from the API is
 * warranted.
 */
function entryIsEligibleForRefresh(entry: ICommitStatusCacheEntry) {
  // The age (in milliseconds) of the cache entry, i.e. how long it has
  // sat in the cache since last being fetched.
  const now = Date.now()
  const age = now - entry.fetchedAt.valueOf()

  // The GitHub API has a max-age of 60, so no need to refresh
  // any more frequently than that since Chromium would just give
  // us the cached value.
  return age > 60 * 1000
}

/**
 * The interval (in milliseconds) between background updates for active
 * commit status subscriptions. Background refresh occurs only when the
 * application is focused.
 */
const BackgroundRefreshInterval = 3 * 60 * 1000
const MaxConcurrentFetches = 6

export class CommitStatusStore {
  /** The list of signed-in accounts, kept in sync with the accounts store */
  private accounts: ReadonlyArray<Account> = []

  private backgroundRefreshHandle: number | null = null
  private refreshQueued = false

  /**
   * A map keyed on the value of `getCacheKey` containing one object
   * per active subscription which contain all the information required
   * to update a commit status from the API and notify subscribers.
   */
  private readonly subscriptions = new Map<string, IRefStatusSubscription>()

  /**
   * A map keyed on the value of `getCacheKey` containing one object per
   * reference (repository specific) with the last retrieved commit status
   * for that reference.
   *
   * This map also functions as a least recently used cache and will evict
   * the least recently used commit statuses to ensure the cache won't
   * grow unbounded
   */
  private readonly cache = new QuickLRU<string, ICommitStatusCacheEntry>({
    maxSize: 250,
  })

  /**
   * A set containing the currently executing (i.e. refreshing) cache
   * keys (produced by `getCacheKey`).
   */
  private readonly queue = new Set<string>()

  /**
   * A concurrency limiter which ensures that we only run `MaxConcurrentFetches`
   * API requests simultaneously.
   */
  private readonly limit = pLimit(MaxConcurrentFetches)

  public constructor(accountsStore: AccountsStore) {
    accountsStore.getAll().then(this.onAccountsUpdated)
    accountsStore.onDidUpdate(this.onAccountsUpdated)
  }

  private readonly onAccountsUpdated = (accounts: ReadonlyArray<Account>) => {
    this.accounts = accounts
  }

  /**
   * Called to ensure that background refreshing is running and fetching
   * updated commit statuses for active subscriptions. The intention is
   * for background refreshing to be active while the application is
   * focused.
   *
   * Remarks: this method will do nothing if background fetching is
   *          already active.
   */
  public startBackgroundRefresh() {
    if (this.backgroundRefreshHandle === null) {
      this.backgroundRefreshHandle = window.setInterval(
        () => this.queueRefresh(),
        BackgroundRefreshInterval
      )
      this.queueRefresh()
    }
  }

  /**
   * Called to ensure that background refreshing is stopped. The intention
   * is for background refreshing to be active while the application is
   * focused.
   *
   * Remarks: this method will do nothing if background fetching is
   *          not currently active.
   */
  public stopBackgroundRefresh() {
    if (this.backgroundRefreshHandle !== null) {
      window.clearInterval(this.backgroundRefreshHandle)
      this.backgroundRefreshHandle = null
    }
  }

  private queueRefresh() {
    if (!this.refreshQueued) {
      this.refreshQueued = true
      setAlmostImmediate(() => {
        this.refreshQueued = false
        this.refreshEligibleSubscriptions()
      })
    }
  }

  /**
   * Looks through all active commit status subscriptions and
   * figure out which, if any, needs to be refreshed from the
   * API.
   */
  private refreshEligibleSubscriptions() {
    for (const key of this.subscriptions.keys()) {
      // Is it already being worked on?
      if (this.queue.has(key)) {
        continue
      }

      const entry = this.cache.get(key)

      if (entry && !entryIsEligibleForRefresh(entry)) {
        continue
      }

      this.limit(() => this.refreshSubscription(key))
        .catch(e => log.error('Failed refreshing commit status', e))
        .then(() => this.queue.delete(key))

      this.queue.add(key)
    }
  }

  private async refreshSubscription(key: string) {
    // Make sure it's still a valid subscription that
    // someone might care about before fetching
    const subscription = this.subscriptions.get(key)

    if (subscription === undefined) {
      return
    }

    const { endpoint, owner, name, ref } = subscription
    const account = this.accounts.find(a => a.endpoint === endpoint)

    if (account === undefined) {
      return
    }

    const api = API.fromAccount(account)

    const [statuses, checkRuns] = await Promise.all([
      api.fetchCombinedRefStatus(owner, name, ref),
      api.fetchRefCheckRuns(owner, name, ref),
    ])

    const checks = new Array<IRefCheck>()

    if (statuses === null && checkRuns === null) {
      // Okay, so we failed retrieving the status for one reason or another.
      // That's a bummer, but we still need to put something in the cache
      // or else we'll consider this subscription eligible for refresh
      // from here on until we succeed in fetching. By putting a blank
      // cache entry (or potentially reusing the last entry) in and not
      // notifying subscribers we ensure they keep their current status
      // if they have one and that we attempt to fetch it again on the same
      // schedule as the others.
      const existingEntry = this.cache.get(key)
      const check = existingEntry?.check ?? null

      this.cache.set(key, { check, fetchedAt: new Date() })
      return
    }

    if (statuses !== null) {
      checks.push(...statuses.statuses.map(apiStatusToRefCheck))
    }

    if (checkRuns !== null) {
      const latestCheckRunsByName = getLatestCheckRunsByName(
        checkRuns.check_runs
      )
      checks.push(...latestCheckRunsByName.map(apiCheckRunToRefCheck))
    }

    const check = createCombinedCheckFromChecks(checks)
    this.cache.set(key, { check, fetchedAt: new Date() })
    subscription.callbacks.forEach(cb => cb(check))
  }

  /**
   * Attempt to _synchronously_ retrieve a commit status for a particular
   * ref. If the ref doesn't exist in the cache this function returns null.
   *
   * Useful for component who wish to have a value for the initial render
   * instead of waiting for the subscription to produce an event.
   */
  public tryGetStatus(
    repository: GitHubRepository,
    ref: string
  ): ICombinedRefCheck | null {
    const key = getCacheKeyForRepository(repository, ref)
    return this.cache.get(key)?.check ?? null
  }

  private getOrCreateSubscription(repository: GitHubRepository, ref: string) {
    const key = getCacheKeyForRepository(repository, ref)
    let subscription = this.subscriptions.get(key)

    if (subscription !== undefined) {
      return subscription
    }

    subscription = {
      endpoint: repository.endpoint,
      owner: repository.owner.login,
      name: repository.name,
      ref,
      callbacks: new Set<StatusCallBack>(),
    }

    this.subscriptions.set(key, subscription)

    return subscription
  }

  /**
   * Subscribe to commit status updates for a particular ref.
   *
   * @param repository The GitHub repository to use when looking up commit status.
   * @param ref        The commit ref (can be a SHA or a Git ref) for which to
   *                   fetch status.
   * @param callback   A callback which will be invoked whenever the
   *                   store updates a commit status for the given ref.
   */
  public subscribe(
    repository: GitHubRepository,
    ref: string,
    callback: StatusCallBack
  ): IDisposable {
    const key = getCacheKeyForRepository(repository, ref)
    const subscription = this.getOrCreateSubscription(repository, ref)

    subscription.callbacks.add(callback)
    this.queueRefresh()

    return new Disposable(() => {
      subscription.callbacks.delete(callback)
      if (subscription.callbacks.size === 0) {
        this.subscriptions.delete(key)
      }
    })
  }

  /**
   * Retrieve GitHub Actions workflows and populates the job and log url if
   * applicable to the checkruns
   */
  public async getCheckRunActionsJobsAndLogURLS(
    repository: GitHubRepository,
    ref: string,
    branchName: string,
    checkRuns: ReadonlyArray<IRefCheck>
  ): Promise<ReadonlyArray<IRefCheck>> {
    const key = getCacheKeyForRepository(repository, ref)
    const subscription = this.subscriptions.get(key)
    if (subscription === undefined) {
      return checkRuns
    }

    const { endpoint, owner, name } = subscription
    const account = this.accounts.find(a => a.endpoint === endpoint)
    if (account === undefined) {
      return checkRuns
    }

    const api = API.fromAccount(account)
    return getCheckRunActionsJobsAndLogURLS(
      api,
      owner,
      name,
      branchName,
      checkRuns
    )
  }

  /**
   * Retrieve GitHub Actions job and logs for the check runs.
   */
  public async getLatestPRWorkflowRunsLogsForCheckRun(
    repository: GitHubRepository,
    ref: string,
    checkRuns: ReadonlyArray<IRefCheck>
  ): Promise<ReadonlyArray<IRefCheck>> {
    const key = getCacheKeyForRepository(repository, ref)
    const subscription = this.subscriptions.get(key)
    if (subscription === undefined) {
      return checkRuns
    }

    const { endpoint, owner, name } = subscription
    const account = this.accounts.find(a => a.endpoint === endpoint)

    if (account === undefined) {
      return checkRuns
    }

    const api = API.fromAccount(account)

    return getLatestPRWorkflowRunsLogsForCheckRun(api, owner, name, checkRuns)
  }

  public async rerequestCheckSuite(
    repository: GitHubRepository,
    checkSuiteId: number
  ): Promise<boolean> {
    const { owner, name } = repository
    const account = getAccountForEndpoint(this.accounts, repository.endpoint)
    if (account === null) {
      return false
    }

    const api = API.fromAccount(account)
    return api.rerequestCheckSuite(owner.login, name, checkSuiteId)
  }
<<<<<<< HEAD
}

async function parseJobStepLogs(
  logZip: JSZip,
  job: IAPIWorkflowJob
): Promise<ReadonlyArray<IAPIWorkflowJobStep>> {
  try {
    const jobFolder = logZip.folder(job.name)
    if (jobFolder === null) {
      return job.steps
    }

    const stepsWLogs = new Array<IAPIWorkflowJobStep>()
    for (const step of job.steps) {
      const stepName = step.name.replace('/', '')
      const stepFileName = `${step.number}_${stepName}.txt`
      const stepLogFile = jobFolder.file(stepFileName)
      if (stepLogFile === null) {
        stepsWLogs.push(step)
        continue
      }

      const log = await stepLogFile.async('text')
      stepsWLogs.push({ ...step, log })
    }
    return stepsWLogs
  } catch (e) {
    log.warn('Could not parse logs for: ' + job.name)
  }

  return job.steps
}

/**
 * Convert a legacy API commit status to a fake check run
 */
function apiStatusToRefCheck(apiStatus: IAPIRefStatusItem): IRefCheck {
  let state: APICheckStatus
  let conclusion: APICheckConclusion | null = null

  if (apiStatus.state === 'success') {
    state = APICheckStatus.Completed
    conclusion = APICheckConclusion.Success
  } else if (apiStatus.state === 'pending') {
    state = APICheckStatus.InProgress
  } else {
    state = APICheckStatus.Completed
    conclusion = APICheckConclusion.Failure
  }

  return {
    id: apiStatus.id,
    name: apiStatus.context,
    description: getCheckRunShortDescription(state, conclusion),
    status: state,
    conclusion,
    appName: '',
    checkSuiteId: null,
    output: {
      type: RefCheckOutputType.Default,
      title: null,
      text: null,
    },
    htmlUrl: null,
  }
}

export function getCheckRunConclusionAdjective(
  conclusion: APICheckConclusion | null
): string {
  if (conclusion === null) {
    return 'In progress'
  }

  switch (conclusion) {
    case APICheckConclusion.ActionRequired:
      return 'Action required'
    case APICheckConclusion.Canceled:
      return 'Canceled'
    case APICheckConclusion.TimedOut:
      return 'Timed out'
    case APICheckConclusion.Failure:
      return 'Failed'
    case APICheckConclusion.Neutral:
      return 'Neutral'
    case APICheckConclusion.Success:
      return 'Successful'
    case APICheckConclusion.Skipped:
      return 'Skipped'
    case APICheckConclusion.Stale:
      return 'Marked as stale'
  }
}
/**
 * Method to generate a user friendly short check run description such as
 * "Successful in xs", "In Progress", "Failed after 1m"
 *
 * If the duration is not provided, it will omit the preposition and duration
 * context. Also, conclusions such as `Skipped`, 'Action required`, `Marked as
 * stale` don't make sense with duration context so it is ommited.
 *
 * @param status - The overall check status, something like completed, pending,
 * or failing...
 * @param conclusion - The conclusion of the check, something like success or
 * skipped...
 * @param durationSeconds - The time in seconds it took to complete.
 */
function getCheckRunShortDescription(
  status: APICheckStatus,
  conclusion: APICheckConclusion | null,
  durationSeconds?: number
): string {
  if (status !== APICheckStatus.Completed || conclusion === null) {
    return 'In progress'
  }

  const adjective = getCheckRunConclusionAdjective(conclusion)

  // Some conclusions such as 'Action required' or 'Skipped' don't make sense
  // with time context so we just return them.
  if (
    [
      APICheckConclusion.ActionRequired,
      APICheckConclusion.Skipped,
      APICheckConclusion.Stale,
    ].includes(conclusion)
  ) {
    return adjective
  }

  const preposition = conclusion === APICheckConclusion.Success ? 'in' : 'after'

  if (durationSeconds !== undefined && durationSeconds > 0) {
    const duration =
      durationSeconds < 60
        ? `${durationSeconds}s`
        : `${Math.round(durationSeconds / 60)}m`
    return `${adjective} ${preposition} ${duration}`
  }

  return adjective
}

/**
 * Attempts to get the duration of a check run in seconds.
 * If it fails, it returns 0
 */
function getCheckDurationInSeconds(
  checkRun: IAPIRefCheckRun | IAPIWorkflowJobStep
): number {
  try {
    // This could fail if the dates cannot be parsed.
    const completedAt = new Date(checkRun.completed_at).getTime()
    const startedAt = new Date(checkRun.started_at).getTime()
    const duration = (completedAt - startedAt) / 1000

    if (!isNaN(duration)) {
      return duration
    }
  } catch (e) {}

  return 0
}

/**
 *  Gets the duration of a check run or job step formatted in minutes and
 *  seconds.
 */
export function getFormattedCheckRunDuration(
  checkRun: IAPIRefCheckRun | IAPIWorkflowJobStep
): string {
  return moment
    .duration(getCheckDurationInSeconds(checkRun), 'seconds')
    .format('d[d] h[h] m[m] s[s]', { largest: 4 })
}

/**
 * Convert an API check run object to a RefCheck model
 */
function apiCheckRunToRefCheck(checkRun: IAPIRefCheckRun): IRefCheck {
  return {
    id: checkRun.id,
    name: checkRun.name,
    description: getCheckRunShortDescription(
      checkRun.status,
      checkRun.conclusion,
      getCheckDurationInSeconds(checkRun)
    ),
    status: checkRun.status,
    conclusion: checkRun.conclusion,
    appName: checkRun.app.name,
    checkSuiteId: checkRun.check_suite.id,
    output: {
      ...checkRun.output,
      type: RefCheckOutputType.Default,
    },
    htmlUrl: checkRun.html_url,
  }
}

function createCombinedCheckFromChecks(
  checks: ReadonlyArray<IRefCheck>
): ICombinedRefCheck | null {
  if (checks.length === 0) {
    // This case is distinct from when we fail to call the API in
    // that this means there are no checks or statuses so we should
    // clear whatever info we've got for this ref.
    return null
  }

  if (checks.length === 1) {
    // If we've got exactly one check then we can mirror its status
    // and conclusion 1-1 without having to create an aggregate status
    const { status, conclusion } = checks[0]
    return { status, conclusion, checks }
  }

  if (checks.some(isIncompleteOrFailure)) {
    return {
      status: APICheckStatus.Completed,
      conclusion: APICheckConclusion.Failure,
      checks,
    }
  } else if (checks.every(isSuccess)) {
    return {
      status: APICheckStatus.Completed,
      conclusion: APICheckConclusion.Success,
      checks,
    }
  } else {
    return { status: APICheckStatus.InProgress, conclusion: null, checks }
  }
}

/**
 * Whether the check is either incomplete or has failed
 */
export function isIncompleteOrFailure(check: IRefCheck) {
  return isIncomplete(check) || isFailure(check)
}

/**
 * Whether the check is incomplete (timed out, stale or cancelled).
 *
 * The terminology here is confusing and deserves explanation. An
 * incomplete check is a check run that has been started and who's
 * state is 'completed' but it never got to produce a conclusion
 * because it was either cancelled, it timed out, or GitHub marked
 * it as stale.
 */
export function isIncomplete(check: IRefCheck) {
  if (check.status === 'completed') {
    switch (check.conclusion) {
      case 'timed_out':
      case 'stale':
      case 'cancelled':
        return true
    }
  }

  return false
}

/** Whether the check has failed (failure or requires action) */
export function isFailure(check: IRefCheck) {
  if (check.status === 'completed') {
    switch (check.conclusion) {
      case 'failure':
      case 'action_required':
        return true
    }
  }

  return false
}

/** Whether the check can be considered successful (success, neutral or skipped) */
export function isSuccess(check: IRefCheck) {
  if (check.status === 'completed') {
    switch (check.conclusion) {
      case 'success':
      case 'neutral':
      case 'skipped':
        return true
    }
  }

  return false
}

/**
 * In some cases there may be multiple check runs reported for a
 * reference. In that case GitHub.com will pick only the latest
 * run for each check name to present in the PR merge footer and
 * only the latest run counts towards the mergeability of a PR.
 *
 * We use the check suite id as a proxy for determining what's
 * the "latest" of two check runs with the same name.
 */
function getLatestCheckRunsByName(
  checkRuns: ReadonlyArray<IAPIRefCheckRun>
): ReadonlyArray<IAPIRefCheckRun> {
  const latestCheckRunsByName = new Map<string, IAPIRefCheckRun>()

  for (const checkRun of checkRuns) {
    const current = latestCheckRunsByName.get(checkRun.name)
    if (
      current === undefined ||
      current.check_suite.id < checkRun.check_suite.id
    ) {
      latestCheckRunsByName.set(checkRun.name, checkRun)
    }
  }

  return [...latestCheckRunsByName.values()]
=======
>>>>>>> 9def8084
}<|MERGE_RESOLUTION|>--- conflicted
+++ resolved
@@ -7,72 +7,6 @@
 import { API, getAccountForEndpoint } from '../api'
 import { IDisposable, Disposable } from 'event-kit'
 import { setAlmostImmediate } from '../set-almost-immediate'
-<<<<<<< HEAD
-import JSZip from 'jszip'
-import moment from 'moment'
-
-/**
- * A Desktop-specific model closely related to a GitHub API Check Run.
- *
- * The RefCheck object abstracts the difference between the legacy
- * Commit Status objects and the modern Check Runs and unifies them
- * under one common interface. Since all commit statuses can be
- * represented as Check Runs but not all Check Runs can be represented
- * as statuses the model closely aligns with Check Runs.
- */
-export interface IRefCheck {
-  readonly id: number
-  readonly name: string
-  readonly description: string
-  readonly status: APICheckStatus
-  readonly conclusion: APICheckConclusion | null
-  readonly appName: string
-  readonly checkSuiteId: number | null // API status don't have check suite id's
-  readonly output: IRefCheckOutput
-  readonly htmlUrl: string | null
-  readonly actionsWorkflowRunId?: number
-  readonly logs_url?: string
-}
-
-/**
- * There are two types of check run outputs.
- *
- * 1. From GitHub Actions, which comes in steps with individual log texts,
- *    statuses, and duration info.
- * 2. From any other check run app, which comes with a generic string of
- *    whatever the check run app provides.
- */
-export type IRefCheckOutput =
-  | {
-      readonly title: string | null
-      readonly summary?: string | null
-      readonly type: RefCheckOutputType.Actions
-      readonly steps: ReadonlyArray<IAPIWorkflowJobStep>
-    }
-  | {
-      readonly title: string | null
-      readonly summary?: string | null
-      readonly type: RefCheckOutputType.Default
-      // This text is whatever a check run app decides to place in it.
-      // It may include html.
-      readonly text: string | null
-    }
-
-export enum RefCheckOutputType {
-  Actions = 'Actions',
-  Default = 'Default',
-}
-
-/**
- * A combined view of all legacy commit statuses as well as
- * check runs for a particular Git reference.
- */
-export interface ICombinedRefCheck {
-  readonly status: APICheckStatus
-  readonly conclusion: APICheckConclusion | null
-  readonly checks: ReadonlyArray<IRefCheck>
-}
-=======
 import {
   ICombinedRefCheck,
   IRefCheck,
@@ -83,7 +17,6 @@
   getLatestPRWorkflowRunsLogsForCheckRun,
   getCheckRunActionsJobsAndLogURLS,
 } from '../ci-checks/ci-checks'
->>>>>>> 9def8084
 
 interface ICommitStatusCacheEntry {
   /**
@@ -496,322 +429,4 @@
     const api = API.fromAccount(account)
     return api.rerequestCheckSuite(owner.login, name, checkSuiteId)
   }
-<<<<<<< HEAD
-}
-
-async function parseJobStepLogs(
-  logZip: JSZip,
-  job: IAPIWorkflowJob
-): Promise<ReadonlyArray<IAPIWorkflowJobStep>> {
-  try {
-    const jobFolder = logZip.folder(job.name)
-    if (jobFolder === null) {
-      return job.steps
-    }
-
-    const stepsWLogs = new Array<IAPIWorkflowJobStep>()
-    for (const step of job.steps) {
-      const stepName = step.name.replace('/', '')
-      const stepFileName = `${step.number}_${stepName}.txt`
-      const stepLogFile = jobFolder.file(stepFileName)
-      if (stepLogFile === null) {
-        stepsWLogs.push(step)
-        continue
-      }
-
-      const log = await stepLogFile.async('text')
-      stepsWLogs.push({ ...step, log })
-    }
-    return stepsWLogs
-  } catch (e) {
-    log.warn('Could not parse logs for: ' + job.name)
-  }
-
-  return job.steps
-}
-
-/**
- * Convert a legacy API commit status to a fake check run
- */
-function apiStatusToRefCheck(apiStatus: IAPIRefStatusItem): IRefCheck {
-  let state: APICheckStatus
-  let conclusion: APICheckConclusion | null = null
-
-  if (apiStatus.state === 'success') {
-    state = APICheckStatus.Completed
-    conclusion = APICheckConclusion.Success
-  } else if (apiStatus.state === 'pending') {
-    state = APICheckStatus.InProgress
-  } else {
-    state = APICheckStatus.Completed
-    conclusion = APICheckConclusion.Failure
-  }
-
-  return {
-    id: apiStatus.id,
-    name: apiStatus.context,
-    description: getCheckRunShortDescription(state, conclusion),
-    status: state,
-    conclusion,
-    appName: '',
-    checkSuiteId: null,
-    output: {
-      type: RefCheckOutputType.Default,
-      title: null,
-      text: null,
-    },
-    htmlUrl: null,
-  }
-}
-
-export function getCheckRunConclusionAdjective(
-  conclusion: APICheckConclusion | null
-): string {
-  if (conclusion === null) {
-    return 'In progress'
-  }
-
-  switch (conclusion) {
-    case APICheckConclusion.ActionRequired:
-      return 'Action required'
-    case APICheckConclusion.Canceled:
-      return 'Canceled'
-    case APICheckConclusion.TimedOut:
-      return 'Timed out'
-    case APICheckConclusion.Failure:
-      return 'Failed'
-    case APICheckConclusion.Neutral:
-      return 'Neutral'
-    case APICheckConclusion.Success:
-      return 'Successful'
-    case APICheckConclusion.Skipped:
-      return 'Skipped'
-    case APICheckConclusion.Stale:
-      return 'Marked as stale'
-  }
-}
-/**
- * Method to generate a user friendly short check run description such as
- * "Successful in xs", "In Progress", "Failed after 1m"
- *
- * If the duration is not provided, it will omit the preposition and duration
- * context. Also, conclusions such as `Skipped`, 'Action required`, `Marked as
- * stale` don't make sense with duration context so it is ommited.
- *
- * @param status - The overall check status, something like completed, pending,
- * or failing...
- * @param conclusion - The conclusion of the check, something like success or
- * skipped...
- * @param durationSeconds - The time in seconds it took to complete.
- */
-function getCheckRunShortDescription(
-  status: APICheckStatus,
-  conclusion: APICheckConclusion | null,
-  durationSeconds?: number
-): string {
-  if (status !== APICheckStatus.Completed || conclusion === null) {
-    return 'In progress'
-  }
-
-  const adjective = getCheckRunConclusionAdjective(conclusion)
-
-  // Some conclusions such as 'Action required' or 'Skipped' don't make sense
-  // with time context so we just return them.
-  if (
-    [
-      APICheckConclusion.ActionRequired,
-      APICheckConclusion.Skipped,
-      APICheckConclusion.Stale,
-    ].includes(conclusion)
-  ) {
-    return adjective
-  }
-
-  const preposition = conclusion === APICheckConclusion.Success ? 'in' : 'after'
-
-  if (durationSeconds !== undefined && durationSeconds > 0) {
-    const duration =
-      durationSeconds < 60
-        ? `${durationSeconds}s`
-        : `${Math.round(durationSeconds / 60)}m`
-    return `${adjective} ${preposition} ${duration}`
-  }
-
-  return adjective
-}
-
-/**
- * Attempts to get the duration of a check run in seconds.
- * If it fails, it returns 0
- */
-function getCheckDurationInSeconds(
-  checkRun: IAPIRefCheckRun | IAPIWorkflowJobStep
-): number {
-  try {
-    // This could fail if the dates cannot be parsed.
-    const completedAt = new Date(checkRun.completed_at).getTime()
-    const startedAt = new Date(checkRun.started_at).getTime()
-    const duration = (completedAt - startedAt) / 1000
-
-    if (!isNaN(duration)) {
-      return duration
-    }
-  } catch (e) {}
-
-  return 0
-}
-
-/**
- *  Gets the duration of a check run or job step formatted in minutes and
- *  seconds.
- */
-export function getFormattedCheckRunDuration(
-  checkRun: IAPIRefCheckRun | IAPIWorkflowJobStep
-): string {
-  return moment
-    .duration(getCheckDurationInSeconds(checkRun), 'seconds')
-    .format('d[d] h[h] m[m] s[s]', { largest: 4 })
-}
-
-/**
- * Convert an API check run object to a RefCheck model
- */
-function apiCheckRunToRefCheck(checkRun: IAPIRefCheckRun): IRefCheck {
-  return {
-    id: checkRun.id,
-    name: checkRun.name,
-    description: getCheckRunShortDescription(
-      checkRun.status,
-      checkRun.conclusion,
-      getCheckDurationInSeconds(checkRun)
-    ),
-    status: checkRun.status,
-    conclusion: checkRun.conclusion,
-    appName: checkRun.app.name,
-    checkSuiteId: checkRun.check_suite.id,
-    output: {
-      ...checkRun.output,
-      type: RefCheckOutputType.Default,
-    },
-    htmlUrl: checkRun.html_url,
-  }
-}
-
-function createCombinedCheckFromChecks(
-  checks: ReadonlyArray<IRefCheck>
-): ICombinedRefCheck | null {
-  if (checks.length === 0) {
-    // This case is distinct from when we fail to call the API in
-    // that this means there are no checks or statuses so we should
-    // clear whatever info we've got for this ref.
-    return null
-  }
-
-  if (checks.length === 1) {
-    // If we've got exactly one check then we can mirror its status
-    // and conclusion 1-1 without having to create an aggregate status
-    const { status, conclusion } = checks[0]
-    return { status, conclusion, checks }
-  }
-
-  if (checks.some(isIncompleteOrFailure)) {
-    return {
-      status: APICheckStatus.Completed,
-      conclusion: APICheckConclusion.Failure,
-      checks,
-    }
-  } else if (checks.every(isSuccess)) {
-    return {
-      status: APICheckStatus.Completed,
-      conclusion: APICheckConclusion.Success,
-      checks,
-    }
-  } else {
-    return { status: APICheckStatus.InProgress, conclusion: null, checks }
-  }
-}
-
-/**
- * Whether the check is either incomplete or has failed
- */
-export function isIncompleteOrFailure(check: IRefCheck) {
-  return isIncomplete(check) || isFailure(check)
-}
-
-/**
- * Whether the check is incomplete (timed out, stale or cancelled).
- *
- * The terminology here is confusing and deserves explanation. An
- * incomplete check is a check run that has been started and who's
- * state is 'completed' but it never got to produce a conclusion
- * because it was either cancelled, it timed out, or GitHub marked
- * it as stale.
- */
-export function isIncomplete(check: IRefCheck) {
-  if (check.status === 'completed') {
-    switch (check.conclusion) {
-      case 'timed_out':
-      case 'stale':
-      case 'cancelled':
-        return true
-    }
-  }
-
-  return false
-}
-
-/** Whether the check has failed (failure or requires action) */
-export function isFailure(check: IRefCheck) {
-  if (check.status === 'completed') {
-    switch (check.conclusion) {
-      case 'failure':
-      case 'action_required':
-        return true
-    }
-  }
-
-  return false
-}
-
-/** Whether the check can be considered successful (success, neutral or skipped) */
-export function isSuccess(check: IRefCheck) {
-  if (check.status === 'completed') {
-    switch (check.conclusion) {
-      case 'success':
-      case 'neutral':
-      case 'skipped':
-        return true
-    }
-  }
-
-  return false
-}
-
-/**
- * In some cases there may be multiple check runs reported for a
- * reference. In that case GitHub.com will pick only the latest
- * run for each check name to present in the PR merge footer and
- * only the latest run counts towards the mergeability of a PR.
- *
- * We use the check suite id as a proxy for determining what's
- * the "latest" of two check runs with the same name.
- */
-function getLatestCheckRunsByName(
-  checkRuns: ReadonlyArray<IAPIRefCheckRun>
-): ReadonlyArray<IAPIRefCheckRun> {
-  const latestCheckRunsByName = new Map<string, IAPIRefCheckRun>()
-
-  for (const checkRun of checkRuns) {
-    const current = latestCheckRunsByName.get(checkRun.name)
-    if (
-      current === undefined ||
-      current.check_suite.id < checkRun.check_suite.id
-    ) {
-      latestCheckRunsByName.set(checkRun.name, checkRun)
-    }
-  }
-
-  return [...latestCheckRunsByName.values()]
-=======
->>>>>>> 9def8084
 }