--- conflicted
+++ resolved
@@ -786,11 +786,7 @@
 
     let inferredBranch: Branch | null = null
     let aheadBehindOfInferredBranch: IAheadBehind | null = null
-<<<<<<< HEAD
-    if (tip.kind === TipState.Valid) {
-=======
     if (tip.kind === TipState.Valid && compareState.aheadBehindCache !== null) {
->>>>>>> 378035ad
       inferredBranch = await inferComparisonBranch(
         repository,
         allBranches,
@@ -799,15 +795,6 @@
         getRemotes,
         compareState.aheadBehindCache
       )
-<<<<<<< HEAD
-      aheadBehindOfInferredBranch =
-        inferredBranch !== null
-          ? compareState.aheadBehindCache.get(
-              tip.branch.tip.sha,
-              inferredBranch.tip.sha
-            )
-          : null
-=======
 
       if (inferredBranch !== null) {
         aheadBehindOfInferredBranch = compareState.aheadBehindCache.get(
@@ -815,7 +802,6 @@
           inferredBranch.tip.sha
         )
       }
->>>>>>> 378035ad
     }
 
     this.updateCompareState(repository, state => ({
@@ -3008,17 +2994,11 @@
     this.emitUpdate()
   }
 
-<<<<<<< HEAD
-  public _setDivergingBranchBannerVisibility(visibility: boolean) {
-    this.isDivergingBranchBannerVisible = visibility
-    this.emitUpdate()
-=======
   public _setDivergingBranchBannerVisibility(visible: boolean) {
     if (this.isDivergingBranchBannerVisible !== visible) {
       this.isDivergingBranchBannerVisible = visible
       this.emitUpdate()
     }
->>>>>>> 378035ad
   }
 
   public _reportStats() {
