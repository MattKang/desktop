--- conflicted
+++ resolved
@@ -3854,7 +3854,6 @@
   }
 
   /**
-<<<<<<< HEAD
    * Increments the `dotcomPushCount` metric
    */
   public _recordPushToGitHub() {
@@ -3873,7 +3872,9 @@
    */
   public _recordPushToGenericRemote() {
     this.statsStore.recordPushToGenericRemote()
-=======
+  }
+
+  /**
    * Increments the `divergingBranchBannerInitiatedCompare` metric
    */
   public _recordDivergingBranchBannerInitiatedCompare() {
@@ -3892,7 +3893,6 @@
    */
   public _recordDivergingBranchBannerInitatedMerge() {
     this.statsStore.recordDivergingBranchBannerInitatedMerge()
->>>>>>> 2828ee8e
   }
 }
 
