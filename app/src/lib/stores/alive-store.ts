import { AccountsStore } from './accounts-store'
import { Account, accountEquals } from '../../models/account'
import { API } from '../api'
import { AliveSession, AliveEvent, Subscription } from '@github/alive-client'
import { Emitter } from 'event-kit'
import { enableHighSignalNotifications } from '../feature-flag'
import { supportsAliveSessions } from '../endpoint-capabilities'

/** Checks whether or not an account is included in a list of accounts. */
function accountIncluded(account: Account, accounts: ReadonlyArray<Account>) {
  return accounts.find(a => accountEquals(a, account))
}

export interface IDesktopChecksFailedAliveEvent {
  readonly type: 'pr-checks-failed'
  readonly timestamp: number
  readonly owner: string
  readonly repo: string
  readonly pull_request_number: number
  readonly check_suite_id: number
  readonly commit_sha: string
}

export interface IDesktopPullRequestReviewSubmitAliveEvent {
  readonly type: 'pr-review-submit'
  readonly timestamp: number
  readonly owner: string
  readonly repo: string
  readonly pull_request_number: number
  readonly state: 'APPROVED' | 'CHANGES_REQUESTED' | 'COMMENTED'
  readonly review_id: string
  readonly number_of_comments: number
}

/** Represents an Alive event relevant to Desktop. */
export type DesktopAliveEvent =
  | IDesktopChecksFailedAliveEvent
  | IDesktopPullRequestReviewSubmitAliveEvent
interface IAliveSubscription {
  readonly account: Account
  readonly subscription: Subscription<AliveStore>
}

interface IAliveEndpointSession {
  readonly session: AliveSession<AliveStore>
  readonly webSocketUrl: string
}

/**
 * This class manages the subscriptions to Alive channels as the user signs in
 * and out of their GH or GHE accounts.
 */
export class AliveStore {
  private readonly ALIVE_EVENT_RECEIVED_EVENT = 'alive-event-received'

  private readonly sessionPerEndpoint: Map<string, IAliveEndpointSession> =
    new Map()
  private readonly emitter = new Emitter()
  private subscriptions: Array<IAliveSubscription> = []
  private enabled: boolean = false
  private accountSubscriptionPromise: Promise<void> | null = null

  public constructor(private readonly accountsStore: AccountsStore) {
    this.accountsStore.onDidUpdate(this.subscribeToAccounts)
  }

  /**
   * Enable or disable Alive subscriptions.
   *
   * When enabled, it will immediately try to subscribe to the Alive channel for
   * all accounts currently signed in.
   *
   * When disabled, it will immediately unsubscribe from all Alive channels.
   */
  public setEnabled(enabled: boolean) {
    if (this.enabled === enabled) {
      return
    }

    this.enabled = enabled

    if (enabled) {
      this.subscribeToAllAccounts()
    } else {
      this.unsubscribeFromAllAccounts()
    }
  }

  /** Listen to Alive events received. */
  public onAliveEventReceived(callback: (event: DesktopAliveEvent) => void) {
    this.emitter.on(this.ALIVE_EVENT_RECEIVED_EVENT, callback)
  }

  private async subscribeToAllAccounts() {
    const accounts = await this.accountsStore.getAll()
    this.subscribeToAccounts(accounts)
  }

  private async unsubscribeFromAllAccounts() {
    // Wait until previous (un)subscriptions finish
    await this.accountSubscriptionPromise

    const subscribedAccounts = this.subscriptions.map(s => s.account)
    for (const account of subscribedAccounts) {
      this.unsubscribeFromAccount(account)
    }
  }

  private subscribeToAccounts = async (accounts: ReadonlyArray<Account>) => {
    if (!this.enabled || !enableHighSignalNotifications()) {
      return
    }

    // Wait until previous (un)subscriptions finish
    await this.accountSubscriptionPromise

    this.accountSubscriptionPromise = this._subscribeToAccounts(accounts)
  }

  /**
   * This method just wraps the async logic to subscribe to a list of accounts,
   * so that we can wait until the previous (un)subscriptions finish.
   * Do not use directly, use `subscribeToAccounts` instead.
   */
  private async _subscribeToAccounts(accounts: ReadonlyArray<Account>) {
    const subscribedAccounts = this.subscriptions.map(s => s.account)

    // Clear subscriptions for accounts that are no longer in the list
    for (const account of subscribedAccounts) {
      if (!accountIncluded(account, accounts)) {
        this.unsubscribeFromAccount(account)
      }
    }

    // Subscribe to new accounts
    for (const account of accounts) {
      if (!accountIncluded(account, subscribedAccounts)) {
        await this.subscribeToAccount(account)
      }
    }
  }

  private sessionForAccount(
    account: Account
  ): IAliveEndpointSession | undefined {
    return this.sessionPerEndpoint.get(account.endpoint)
  }

  private async createSessionForAccount(
    account: Account
  ): Promise<IAliveEndpointSession | null> {
    const session = this.sessionForAccount(account)
    if (session !== undefined) {
      return session
    }

    const api = API.fromAccount(account)
    let webSocketUrl = null

    try {
      webSocketUrl = await api.getAliveWebSocketURL()
    } catch (e) {
      log.error(`Could not get Alive web socket URL for '${account.login}'`, e)
      return null
    }

    if (webSocketUrl === null) {
      return null
    }

    const aliveSession = new AliveSession(
      webSocketUrl,
      () => api.getAliveWebSocketURL(),
      false,
      this.notify
    )

    const newSession = {
      session: aliveSession,
      webSocketUrl,
    }

    this.sessionPerEndpoint.set(account.endpoint, newSession)

    return newSession
  }

  private unsubscribeFromAccount(account: Account) {
    const endpointSession = this.sessionForAccount(account)
    if (endpointSession === undefined) {
      return
    }

    const subscription = this.subscriptions.find(s =>
      accountEquals(s.account, account)
    )
    if (subscription === undefined) {
      return
    }

    endpointSession.session.unsubscribe([subscription.subscription])
    this.subscriptions = this.subscriptions.filter(
      s => !accountEquals(s.account, account)
    )

    this.sessionPerEndpoint.delete(account.endpoint)

    endpointSession.session.offline()

    log.info(`Unubscribed '${account.login}' from Alive channel`)
  }

  private subscribeToAccount = async (account: Account) => {
    if (!supportsAliveSessions(account.endpoint)) {
      return
    }

    const endpointSession = await this.createSessionForAccount(account)
    const api = API.fromAccount(account)
    const channelInfo = await api.getAliveDesktopChannel()

    if (endpointSession === null || channelInfo === null) {
      return
    }

    const subscription = {
      subscriber: this,
      topic: {
        name: channelInfo.channel_name,
        signed: channelInfo.signed_channel,
        offset: '',
      },
    }

    endpointSession.session.subscribe([subscription])

    this.subscriptions.push({
      account,
      subscription,
    })

    log.info(`Subscribed '${account.login}' to Alive channel`)
  }

  private notify = (subscribers: Iterable<AliveStore>, event: AliveEvent) => {
    if (event.type !== 'message') {
      return
    }

<<<<<<< HEAD
    const data = (event.data as any) as DesktopAliveEvent
    if (data.type === 'pr-checks-failed' || data.type === 'pr-review-submit') {
=======
    const data = event.data as any as DesktopAliveEvent
    if (data.type === 'pr-checks-failed') {
>>>>>>> 0f19e19b
      this.emitter.emit(this.ALIVE_EVENT_RECEIVED_EVENT, data)
    }
  }
}<|MERGE_RESOLUTION|>--- conflicted
+++ resolved
@@ -53,8 +53,10 @@
 export class AliveStore {
   private readonly ALIVE_EVENT_RECEIVED_EVENT = 'alive-event-received'
 
-  private readonly sessionPerEndpoint: Map<string, IAliveEndpointSession> =
-    new Map()
+  private readonly sessionPerEndpoint: Map<
+    string,
+    IAliveEndpointSession
+  > = new Map()
   private readonly emitter = new Emitter()
   private subscriptions: Array<IAliveSubscription> = []
   private enabled: boolean = false
@@ -247,13 +249,8 @@
       return
     }
 
-<<<<<<< HEAD
-    const data = (event.data as any) as DesktopAliveEvent
+    const data = event.data as any as DesktopAliveEvent
     if (data.type === 'pr-checks-failed' || data.type === 'pr-review-submit') {
-=======
-    const data = event.data as any as DesktopAliveEvent
-    if (data.type === 'pr-checks-failed') {
->>>>>>> 0f19e19b
       this.emitter.emit(this.ALIVE_EVENT_RECEIVED_EVENT, data)
     }
   }
