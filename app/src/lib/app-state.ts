--- conflicted
+++ resolved
@@ -56,15 +56,15 @@
 
 export type PossibleSelections =
   | {
-      type: SelectionType.Repository
-      repository: Repository
-      state: IRepositoryState
-    }
+    type: SelectionType.Repository
+    repository: Repository
+    state: IRepositoryState
+  }
   | {
-      type: SelectionType.CloningRepository
-      repository: CloningRepository
-      progress: ICloneProgress
-    }
+    type: SelectionType.CloningRepository
+    repository: CloningRepository
+    progress: ICloneProgress
+  }
   | { type: SelectionType.MissingRepository; repository: Repository }
 
 /** All of the shared app state. */
@@ -486,16 +486,6 @@
    */
   readonly revertProgress: IRevertProgress | null
 
-<<<<<<< HEAD
-  /** True if repository supports Git LFS */
-  readonly isUsingLFS: boolean
-
-  /** File locks for Git LFS */
-  readonly locks: ReadonlyMap<string, string> | null
-
-  /** UI-accessible, cached version of IDatabaseRepository.lockingUser */
-  readonly lockingUser: string | null
-=======
   readonly localTags: Map<string, string> | null
 
   /** Undo state associated with a multi commit operation operation */
@@ -504,7 +494,15 @@
   /** State associated with a multi commit operation such as rebase,
    * cherry-pick, squash, reorder... */
   readonly multiCommitOperationState: IMultiCommitOperationState | null
->>>>>>> 25b66588
+
+  /** True if repository supports Git LFS */
+  readonly isUsingLFS: boolean
+
+  /** File locks for Git LFS */
+  readonly locks: ReadonlyMap<string, string> | null
+
+  /** UI-accessible, cached version of IDatabaseRepository.lockingUser */
+  readonly lockingUser: string | null
 }
 
 export interface IBranchesState {
