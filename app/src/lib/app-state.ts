--- conflicted
+++ resolved
@@ -175,13 +175,11 @@
   /** Should the app prompt the user to confirm a force push? */
   readonly askForConfirmationOnForcePush: boolean
 
-<<<<<<< HEAD
   /** Should owned locks be released upon commit? */
   readonly isReleaseOwnedLocksOnCommit: boolean
-=======
+
   /** How the app should handle uncommitted changes when switching branches */
   readonly uncommittedChangesStrategyKind: UncommittedChangesStrategyKind
->>>>>>> 5b608616
 
   /** The external editor to use when opening repositories */
   readonly selectedExternalEditor: ExternalEditor | null
