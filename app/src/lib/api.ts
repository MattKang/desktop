--- conflicted
+++ resolved
@@ -10,21 +10,6 @@
 const username: () => Promise<string> = require('username')
 const camelCase: (str: string) => string = require('to-camel-case')
 
-<<<<<<< HEAD
-=======
-/** The response from `got` requests. */
-interface IHTTPResponse extends HTTP.IncomingMessage {
-  /** The body of the response if the request was successful. */
-  readonly body?: any
-
-  /** An error if one occurred. */
-  readonly error?: Error
-}
-
-/** The HTTP methods available. */
-type HTTPMethod = 'GET' | 'POST' | 'PUT' | 'HEAD'
-
->>>>>>> 0de4aaf3
 const ClientID = 'de0e3c7e9973e1c4dd77'
 const ClientSecret = process.env.TEST_ENV ? '' : __OAUTH_SECRET__
 if (!ClientSecret || !ClientSecret.length) {
@@ -300,15 +285,8 @@
 }
 
 /** Get metadata from the server. */
-<<<<<<< HEAD
-export async function fetchMetadata(endpoint: string): Promise<IServerMetadata> {
+export async function fetchMetadata(endpoint: string): Promise<IServerMetadata | null> {
   const response = await request(endpoint, null, 'GET', 'meta')
-  return toCamelCase(response.body)
-}
-
-=======
-export async function fetchMetadata(endpoint: string): Promise<IServerMetadata | null> {
-  const response = await request(endpoint, null, 'GET', 'meta', null)
   if (response.statusCode === 200) {
     const body: IServerMetadata = toCamelCase(response.body)
     // If the response doesn't include the field we need, then it's not a valid
@@ -321,49 +299,6 @@
   }
 }
 
-/**
- * Make an API request.
- *
- * @param endpoint      - The API endpoint.
- * @param authorization - The value to pass in the `Authorization` header.
- * @param method        - The HTTP method.
- * @param path          - The path without a leading /.
- * @param body          - The body to send.
- * @param customHeaders - Any optional additional headers to send.
- */
-function request(endpoint: string, authorization: string | null, method: HTTPMethod, path: string, body: Object | null, customHeaders?: Object): Promise<IHTTPResponse> {
-  const url = `${endpoint}/${path}`
-  const headers: any = Object.assign({}, {
-    'Accept': 'application/vnd.github.v3+json, application/json',
-    'Content-Type': 'application/json',
-    'User-Agent': `${appProxy.getName()}/${appProxy.getVersion()}`,
-  }, customHeaders)
-  if (authorization) {
-    headers['Authorization'] = authorization
-  }
-
-  const options: any = {
-    headers,
-    method,
-    json: true,
-  }
-
-  if (body) {
-    options.body = JSON.stringify(body)
-  }
-
-  return got(url, options).catch((e: any) => {
-    const response = e.response
-    if (response) {
-      response.error = e
-      return response
-    } else {
-      throw e
-    }
-  })
-}
-
->>>>>>> 0de4aaf3
 /** The note used for created authorizations. */
 async function getNote(): Promise<string> {
   let localUsername = 'unknown'
