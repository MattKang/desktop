--- conflicted
+++ resolved
@@ -22,17 +22,10 @@
 } from '../local-storage'
 import { PushOptions } from '../git'
 import { getShowSideBySideDiff } from '../../ui/lib/diff-mode'
-<<<<<<< HEAD
-import { remote } from 'electron'
+import { getAppArchitecture } from '../../ui/main-process-proxy'
 import { Architecture } from '../get-architecture'
 import { MultiCommitOperationKind } from '../../models/multi-commit-operation'
-import { getAppArchitecture } from '../../ui/main-process-proxy'
-=======
-import * as remote from '@electron/remote'
-import { Architecture, getArchitecture } from '../get-architecture'
-import { MultiCommitOperationKind } from '../../models/multi-commit-operation'
 import { isInApplicationFolder } from '../../ui/main-process-proxy'
->>>>>>> 9258b74f
 
 const StatsEndpoint = 'https://central.github.com/api/usage/desktop'
 
