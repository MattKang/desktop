--- conflicted
+++ resolved
@@ -18,9 +18,6 @@
   'update-branch' |
   'merge-branch' |
   'show-repository-settings' |
-<<<<<<< HEAD
-  'open-in-shell'
-=======
-  'view-repository-on-github' |
-  'compare-branch'
->>>>>>> 9bfe090b
+  'open-in-shell' |
+  'compare-branch' |
+  'view-repository-on-github'