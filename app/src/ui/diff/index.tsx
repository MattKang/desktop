--- conflicted
+++ resolved
@@ -2,13 +2,9 @@
 
 import { assertNever } from '../../lib/fatal-error'
 import { encodePathAsUrl } from '../../lib/path'
-<<<<<<< HEAD
-import { Dispatcher } from '../../lib/dispatcher/dispatcher'
-=======
 
 import { Dispatcher } from '../dispatcher'
 
->>>>>>> 6400fd76
 import { Repository } from '../../models/repository'
 import {
   CommittedFileChange,
