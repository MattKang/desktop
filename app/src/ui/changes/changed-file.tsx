import * as React from 'react'

import { FileStatus } from '../../models/status'
import { Octicon, OcticonSymbol } from '../octicons'
import { showContextualMenu } from '../main-process-proxy'
import { Checkbox, CheckboxValue } from './checkbox'

interface IChangedFileProps {
  path: string
  status: FileStatus
  include: boolean | null
  onIncludeChanged: (include: boolean) => void
  onDiscardChanges: () => void
}

/** a changed file in the working directory for a given repository */
export class ChangedFile extends React.Component<IChangedFileProps, void> {

  private static mapStatus(status: FileStatus): string {
    if (status === FileStatus.New) { return 'New' }
    if (status === FileStatus.Modified) { return 'Modified' }
    if (status === FileStatus.Deleted) { return 'Deleted' }
    return 'Unknown'
  }

  private handleChange(event: React.FormEvent<HTMLInputElement>) {
    const include = event.currentTarget.checked
    this.props.onIncludeChanged(include)
  }

  private get checkboxValue(): CheckboxValue {
    if (this.props.include === true) {
      return CheckboxValue.On
    } else if (this.props.include === false) {
      return CheckboxValue.Off
    } else {
      return CheckboxValue.Mixed
    }
  }

  public render() {
    const fileStatus = ChangedFile.mapStatus(this.props.status)

    return (
      <div className='changed-file' onContextMenu={e => this.onContextMenu(e)}>
<<<<<<< HEAD
        <input
          type='checkbox'
          // The checkboxes doesn't need to be tab reachable since we emulate
          // checkbox behavior on the list item itself, ie hitting space bar
          // while focused on a row will toggle selection.
          tabIndex={-1}
          checked={includeFile == null ? undefined : includeFile}
          onChange={event => this.handleChange(event)}
          ref={function(input) {
            if (input != null) {
              input.indeterminate = (includeFile === null)
            }
          }}/>
=======
        <Checkbox value={this.checkboxValue} onChange={event => this.handleChange(event)}/>
>>>>>>> 42c53110

        <label className='path' title={this.props.path}>
          {this.props.path}
        </label>

        <div className={'status status-' + fileStatus.toLowerCase()} title={fileStatus}>
          <Octicon symbol={iconForStatus(this.props.status)} />
        </div>
      </div>
    )
  }

  private onContextMenu(event: React.MouseEvent<any>) {
    event.preventDefault()

    if (!__WIN32__) {
      const item = {
        label: 'Discard Changes',
        action: () => this.props.onDiscardChanges(),
      }
      showContextualMenu([ item ])
    }
  }
}

function iconForStatus(status: FileStatus): OcticonSymbol {
  if (status === FileStatus.New) { return OcticonSymbol.diffAdded }
  if (status === FileStatus.Modified) { return OcticonSymbol.diffModified }
  if (status === FileStatus.Deleted) { return OcticonSymbol.diffRemoved }

  return OcticonSymbol.diffModified
}<|MERGE_RESOLUTION|>--- conflicted
+++ resolved
@@ -43,23 +43,14 @@
 
     return (
       <div className='changed-file' onContextMenu={e => this.onContextMenu(e)}>
-<<<<<<< HEAD
-        <input
-          type='checkbox'
+
+        <Checkbox
           // The checkboxes doesn't need to be tab reachable since we emulate
           // checkbox behavior on the list item itself, ie hitting space bar
           // while focused on a row will toggle selection.
           tabIndex={-1}
-          checked={includeFile == null ? undefined : includeFile}
-          onChange={event => this.handleChange(event)}
-          ref={function(input) {
-            if (input != null) {
-              input.indeterminate = (includeFile === null)
-            }
-          }}/>
-=======
-        <Checkbox value={this.checkboxValue} onChange={event => this.handleChange(event)}/>
->>>>>>> 42c53110
+          value={this.checkboxValue}
+          onChange={event => this.handleChange(event)}/>
 
         <label className='path' title={this.props.path}>
           {this.props.path}
