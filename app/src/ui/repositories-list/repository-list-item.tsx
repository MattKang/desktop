import * as React from 'react'
import { Repository } from '../../models/repository'
import { Octicon, iconForRepository } from '../octicons'
import { showContextualMenu } from '../main-process-proxy'
import { Repositoryish } from './group-repositories'
<<<<<<< HEAD
import { IMenuItem } from '../../lib/menu-item'
=======
import { HighlightText } from '../lib/highlight-text'
>>>>>>> 458a427b

const defaultEditorLabel = __DARWIN__
  ? 'Open in External Editor'
  : 'Open in external editor'

interface IRepositoryListItemProps {
  readonly repository: Repositoryish

  /** Called when the repository should be removed. */
  readonly onRemoveRepository: (repository: Repositoryish) => void

  /** Called when the repository should be shown in Finder/Explorer/File Manager. */
  readonly onShowRepository: (repository: Repositoryish) => void

  /** Called when the repository should be shown in the shell. */
  readonly onOpenInShell: (repository: Repositoryish) => void

  /** Called when the repository should be opened in an external editor */
  readonly onOpenInExternalEditor: (repository: Repositoryish) => void

  /** The current external editor selected by the user */
  readonly externalEditorLabel?: string

  /** Does the repository need to be disambiguated in the list? */
  readonly needsDisambiguation: boolean

  /** The label for the user's preferred shell. */
  readonly shellLabel: string

  /** The characters in the repository name to highlight */
  readonly matches: ReadonlyArray<number>
}

/** A repository item. */
export class RepositoryListItem extends React.Component<
  IRepositoryListItemProps,
  {}
> {
  public render() {
    const repository = this.props.repository
    const path = repository.path
    const gitHubRepo =
      repository instanceof Repository ? repository.gitHubRepository : null
    const tooltip = gitHubRepo
      ? gitHubRepo.fullName + '\n' + gitHubRepo.htmlURL + '\n' + path
      : path

    let prefix: string | null = null
    if (this.props.needsDisambiguation && gitHubRepo) {
      prefix = `${gitHubRepo.owner.login}/`
    }

    return (
      <div
        onContextMenu={this.onContextMenu}
        className="repository-list-item"
        title={tooltip}
      >
        <Octicon symbol={iconForRepository(repository)} />

        <div className="name">
          {prefix ? <span className="prefix">{prefix}</span> : null}
          <HighlightText
            text={repository.name}
            highlight={this.props.matches}
          />
        </div>
      </div>
    )
  }

  public shouldComponentUpdate(nextProps: IRepositoryListItemProps): boolean {
    if (
      nextProps.repository instanceof Repository &&
      this.props.repository instanceof Repository
    ) {
      return (
        nextProps.repository.id !== this.props.repository.id ||
        nextProps.matches !== this.props.matches
      )
    } else {
      return true
    }
  }

  private onContextMenu = (event: React.MouseEvent<any>) => {
    event.preventDefault()

    const repository = this.props.repository
    const missing = repository instanceof Repository && repository.missing
    const openInExternalEditor = this.props.externalEditorLabel
      ? `Open in ${this.props.externalEditorLabel}`
      : defaultEditorLabel

    const showRepositoryLabel = __DARWIN__
      ? 'Show in Finder'
      : __WIN32__ ? 'Show in Explorer' : 'Show in your File Manager'

    const items: ReadonlyArray<IMenuItem> = [
      {
        label: `Open in ${this.props.shellLabel}`,
        action: this.openInShell,
        enabled: !missing,
      },
      {
        label: showRepositoryLabel,
        action: this.showRepository,
        enabled: !missing,
      },
      {
        label: openInExternalEditor,
        action: this.openInExternalEditor,
        enabled: !missing,
      },
      { type: 'separator' },
      {
        label: 'Remove',
        action: this.removeRepository,
      },
    ]
    showContextualMenu(items)
  }

  private removeRepository = () => {
    this.props.onRemoveRepository(this.props.repository)
  }

  private showRepository = () => {
    this.props.onShowRepository(this.props.repository)
  }

  private openInShell = () => {
    this.props.onOpenInShell(this.props.repository)
  }

  private openInExternalEditor = () => {
    this.props.onOpenInExternalEditor(this.props.repository)
  }
}<|MERGE_RESOLUTION|>--- conflicted
+++ resolved
@@ -3,11 +3,8 @@
 import { Octicon, iconForRepository } from '../octicons'
 import { showContextualMenu } from '../main-process-proxy'
 import { Repositoryish } from './group-repositories'
-<<<<<<< HEAD
 import { IMenuItem } from '../../lib/menu-item'
-=======
 import { HighlightText } from '../lib/highlight-text'
->>>>>>> 458a427b
 
 const defaultEditorLabel = __DARWIN__
   ? 'Open in External Editor'
