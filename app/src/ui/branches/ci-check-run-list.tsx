import * as React from 'react'
import { GitHubRepository } from '../../models/github-repository'
import { IDisposable } from 'event-kit'
import { Dispatcher } from '../dispatcher'
import {
  getCheckRunConclusionAdjective,
  ICombinedRefCheck,
  IRefCheck,
} from '../../lib/stores/commit-status-store'
import { Octicon, syncClockwise } from '../octicons'
import _ from 'lodash'
import { Button } from '../lib/button'
import { CICheckRunListItem } from './ci-check-list-item'
import * as OcticonSymbol from '../octicons/octicons.generated'

interface ICICheckRunListProps {
  /** The classname for the underlying element. */
  readonly className?: string

  readonly dispatcher: Dispatcher

  /** The GitHub repository to use when looking up commit status. */
  readonly repository: GitHubRepository

  /** The current branch name. */
  readonly branchName: string

  /** The pull request's number. */
  readonly prNumber: number
}

interface ICICheckRunListState {
  readonly checkRuns: ReadonlyArray<IRefCheck>
  readonly checkRunSummary: string
  readonly checkRunsShown: string | null
  readonly checkRunLogsShown: string | null
  readonly loadingActionLogs: boolean
  readonly loadingActionWorkflows: boolean
}

/** The CI Check list. */
export class CICheckRunList extends React.PureComponent<
  ICICheckRunListProps,
  ICICheckRunListState
> {
  private statusSubscription: IDisposable | null = null

  public constructor(props: ICICheckRunListProps) {
    super(props)

    const combinedCheck = props.dispatcher.tryGetCommitStatus(
      this.props.repository,
      this.getCommitRef(this.props.prNumber)
    )

    this.state = {
      checkRuns: combinedCheck !== null ? combinedCheck.checks : [],
      checkRunSummary: this.getCombinedCheckSummary(combinedCheck),
      checkRunsShown: null,
      checkRunLogsShown: null,
      loadingActionLogs: true,
      loadingActionWorkflows: true,
    }

    this.onStatus(combinedCheck)
  }

  public componentDidUpdate(prevProps: ICICheckRunListProps) {
    // Re-subscribe if we're being reused to show a different status.
    if (
      this.props.repository.hash !== prevProps.repository.hash ||
      this.getCommitRef(this.props.prNumber) !==
        this.getCommitRef(prevProps.prNumber)
    ) {
      const combinedCheck = this.props.dispatcher.tryGetCommitStatus(
        this.props.repository,
        this.getCommitRef(this.props.prNumber)
      )

      this.setState({
        checkRuns: combinedCheck !== null ? combinedCheck.checks : [],
      })
      this.subscribe()
    }
  }

  public componentDidMount() {
    this.subscribe()
  }

  public componentWillUnmount() {
    this.unsubscribe()
  }

  private subscribe() {
    this.unsubscribe()

    this.statusSubscription = this.props.dispatcher.subscribeToCommitStatus(
      this.props.repository,
      this.getCommitRef(this.props.prNumber),
      this.onStatus
    )
  }

  private unsubscribe() {
    if (this.statusSubscription) {
      this.statusSubscription.dispose()
      this.statusSubscription = null
    }
  }

  private onStatus = async (check: ICombinedRefCheck | null) => {
    const statusChecks = check !== null ? check.checks : []

<<<<<<< HEAD
    if (statusChecks.length === 0) {
      this.setState({
        checkRuns: statusChecks,
        loadingActionLogs: false,
        loadingActionWorkflows: false,
      })
      return
    }

    /*
      Until we retrieve the actions workflows, we don't know if a check run has
      action logs to output, thus, we want to show loading until then. However,
      once the workflows have been retrieved and since the logs retrieval and
      parsing can be noticeably time consuming. We go ahead and flip a flag so
      that we know we can go ahead and display the checkrun `output` content if
      a check run does not have action logs to retrieve/parse.
    */
    const checkRunsWithActionsUrls = await this.props.dispatcher.getCheckRunActionsJobsAndLogURLS(
      this.props.repository,
      this.getCommitRef(this.props.prNumber),
      this.props.branchName,
      statusChecks
    )

    // When the component unmounts, this is set to null. This check will help us
    // prevent using set state on an unmounted component it it is unmounted
    // before above api returns.
    if (this.statusSubscription === null) {
      return
    }

    this.setState({
      checkRuns: checkRunsWithActionsUrls,
      loadingActionWorkflows: false,
    })

    const checkRuns = await this.props.dispatcher.getActionsWorkflowRunLogs(
      this.props.repository,
      this.getCommitRef(this.props.prNumber),
      checkRunsWithActionsUrls
    )

    // When the component unmounts, this is set to null. This check will help us
    // prevent using set state on an unmounted component it it is unmounted
    // before above api returns.
    if (this.statusSubscription === null) {
      return
    }

    this.setState({ checkRuns, loadingActionLogs: false })
=======
    const checkRuns =
      statusChecks.length > 0
        ? await this.props.dispatcher.getActionsWorkflowRunLogs(
            this.props.repository,
            this.getCommitRef(this.props.prNumber),
            this.props.branchName,
            statusChecks
          )
        : statusChecks

    this.setState({
      checkRuns,
      loadingLogs: false,
      checkRunSummary: this.getCombinedCheckSummary(check),
    })
>>>>>>> 150e07a4
  }

  private viewCheckRunsOnGitHub = (checkRun: IRefCheck): void => {
    // Some checks do not provide htmlURLS like ones for the legacy status
    // object as they do not have a view in the checks screen. In that case we
    // will just open the PR and they can navigate from there... a little
    // dissatisfying tho more of an edgecase anyways.
    const url =
      checkRun.htmlUrl ??
      `${this.props.repository.htmlURL}/pull/${this.props.prNumber}`
    if (url === null) {
      // The repository should have a htmlURL.
      return
    }
    this.props.dispatcher.openInBrowser(url)
  }

  private onCheckRunClick = (checkRun: IRefCheck): void => {
    this.setState({
      checkRunLogsShown:
        this.state.checkRunLogsShown === checkRun.id.toString()
          ? null
          : checkRun.id.toString(),
    })
  }

  private getCommitRef(prNumber: number): string {
    return `refs/pull/${prNumber}/head`
  }

  private getCombinedCheckSummary(
    combinedCheck: ICombinedRefCheck | null
  ): string {
    if (combinedCheck === null || combinedCheck.checks.length === 0) {
      return ''
    }

    const { checks } = combinedCheck
    const conclusionMap = new Map<string, number>()
    for (const check of checks) {
      const adj = getCheckRunConclusionAdjective(
        check.conclusion
      ).toLocaleLowerCase()
      conclusionMap.set(adj, (conclusionMap.get(adj) ?? 0) + 1)
    }

    const summaryArray = []
    for (const [conclusion, count] of conclusionMap.entries()) {
      summaryArray.push({ count, conclusion })
    }

    if (summaryArray.length > 1) {
      const output = summaryArray.map(
        ({ count, conclusion }) => `${count} ${conclusion}`
      )
      return `${output.slice(0, -1).join(', ')}, and ${output.slice(-1)} checks`
    }

    const pluralize = summaryArray[0].count > 1 ? 'checks' : 'check'
    return `${summaryArray[0].count} ${summaryArray[0].conclusion} ${pluralize}`
  }

  private rerunJobs = () => {
    // Get unique set of check suite ids
    const checkSuiteIds = new Set<number | null>([
      ...this.state.checkRuns.map(cr => cr.checkSuiteId),
    ])

    for (const id of checkSuiteIds) {
      if (id === null) {
        continue
      }
      this.props.dispatcher.rerequestCheckSuite(this.props.repository, id)
    }
  }

  private onAppHeaderClick = (appName: string) => {
    return () => {
      this.setState({
        checkRunsShown: this.state.checkRunsShown === appName ? '' : appName,
      })
    }
  }

  private renderList = (checks: ReadonlyArray<IRefCheck>) => {
    const list = checks.map((c, i) => {
      return (
        <CICheckRunListItem
          key={i}
          checkRun={c}
          loadingActionLogs={this.state.loadingActionLogs}
          loadingActionWorkflows={this.state.loadingActionWorkflows}
          showLogs={this.state.checkRunLogsShown === c.id.toString()}
          onCheckRunClick={this.onCheckRunClick}
          onViewOnGitHub={this.viewCheckRunsOnGitHub}
        />
      )
    })

    return <>{list}</>
  }

  private renderRerunButton = () => {
    const { checkRuns } = this.state
    return (
      <div className="ci-check-rerun">
        <Button onClick={this.rerunJobs} disabled={checkRuns.length === 0}>
          <Octicon symbol={syncClockwise} /> Re-run jobs
        </Button>
      </div>
    )
  }

  public render() {
    const { checkRuns, checkRunsShown, checkRunSummary } = this.state

    const checksByApp = _.groupBy(checkRuns, 'appName')
    const appNames = Object.keys(checksByApp).sort(
      (a, b) => b.length - a.length
    )

    const appNameShown = checkRunsShown !== null ? checkRunsShown : appNames[0]

    const checkLists = appNames.map((appName: string, index: number) => {
      const displayAppName = appName !== '' ? appName : 'Other'
      return (
        <div className="ci-check-app-list" key={displayAppName}>
          <div
            className="ci-check-app-header"
            onClick={this.onAppHeaderClick(displayAppName)}
          >
            <Octicon
              className="open-closed-icon"
              symbol={
                appNameShown === displayAppName
                  ? OcticonSymbol.chevronDown
                  : OcticonSymbol.chevronRight
              }
            />
            <div className="ci-check-app-name">{displayAppName}</div>
          </div>
          {appNameShown === displayAppName
            ? this.renderList(checksByApp[appName])
            : null}
        </div>
      )
    })

    return (
      <div className="ci-check-run-list">
        <div className="ci-check-run-list-header">
          <div className="ci-check-run-list-title-container">
            <div className="title">Checks Summary</div>
            <div className="check-run-list-summary">{checkRunSummary}</div>
          </div>
          {this.renderRerunButton()}
        </div>
        {checkRuns.length !== 0 ? checkLists : 'Unable to load checks runs.'}
      </div>
    )
  }
}<|MERGE_RESOLUTION|>--- conflicted
+++ resolved
@@ -112,7 +112,6 @@
   private onStatus = async (check: ICombinedRefCheck | null) => {
     const statusChecks = check !== null ? check.checks : []
 
-<<<<<<< HEAD
     if (statusChecks.length === 0) {
       this.setState({
         checkRuns: statusChecks,
@@ -163,23 +162,6 @@
     }
 
     this.setState({ checkRuns, loadingActionLogs: false })
-=======
-    const checkRuns =
-      statusChecks.length > 0
-        ? await this.props.dispatcher.getActionsWorkflowRunLogs(
-            this.props.repository,
-            this.getCommitRef(this.props.prNumber),
-            this.props.branchName,
-            statusChecks
-          )
-        : statusChecks
-
-    this.setState({
-      checkRuns,
-      loadingLogs: false,
-      checkRunSummary: this.getCombinedCheckSummary(check),
-    })
->>>>>>> 150e07a4
   }
 
   private viewCheckRunsOnGitHub = (checkRun: IRefCheck): void => {
