import { remote } from 'electron'
import { IMenuItem, ISerializableMenuItem } from '../lib/menu-item'
<<<<<<< HEAD
import { MenuLabelsEvent } from '../models/menu-labels'
import { EndpointToken } from '../lib/endpoint-token'
=======
import { RequestResponseChannels, RequestChannels } from '../lib/ipc-shared'
import { ExecutableMenuItem } from '../models/app-menu'
import * as ipcRenderer from '../lib/ipc-renderer'
>>>>>>> ef31b214

/**
 * Creates a strongly typed proxy method for sending a duplex IPC message to the
 * main process. The parameter types and return type are infered from the
 * RequestResponseChannels type which defines the valid duplex channel names.
 */
export function invokeProxy<T extends keyof RequestResponseChannels>(
  channel: T
): (
  ...args: Parameters<RequestResponseChannels[T]>
) => ReturnType<RequestResponseChannels[T]> {
  return (...args) => ipcRenderer.invoke(channel, ...args) as any
}

/**
 * Creates a strongly typed proxy method for sending a simplex IPC message to
 * the main process. The parameter types are infered from the
 * RequestResponseChannels type which defines the valid duplex channel names.
 */
export function sendProxy<T extends keyof RequestChannels>(
  channel: T
): (...args: Parameters<RequestChannels[T]>) => void {
  return (...args) => ipcRenderer.send(channel, ...args)
}

/** Set the menu item's enabledness. */
export const updateMenuState = sendProxy('update-menu-state')

/** Tell the main process that the renderer is ready. */
export const sendReady = sendProxy('renderer-ready')

/** Tell the main process to execute (i.e. simulate a click of) the menu item. */
export const executeMenuItem = (item: ExecutableMenuItem) =>
  executeMenuItemById(item.id)

/** Tell the main process to execute (i.e. simulate a click of) the menu item. */
export const executeMenuItemById = sendProxy('execute-menu-item-by-id')

export const showItemInFolder = sendProxy('show-item-in-folder')
export const showFolderContents = sendProxy('show-folder-contents')
export const openExternal = invokeProxy('open-external')
export const moveItemToTrash = invokeProxy('move-to-trash')

/**
 * Show the OS-provided certificate trust dialog for the certificate, using the
 * given message.
 */
export const showCertificateTrustDialog = sendProxy(
  'show-certificate-trust-dialog'
)

/**
 * Tell the main process that we're going to quit. This means it should allow
 * the window to close.
 *
 * This event is sent synchronously to avoid any races with subsequent calls
 * that would tell the app to quit.
 */
export function sendWillQuitSync() {
  // eslint-disable-next-line no-sync
  ipcRenderer.sendSync('will-quit')
}

/**
 * Ask the main-process to send over a copy of the application menu.
 * The response will be send as a separate event with the name 'app-menu' and
 * will be received by the dispatcher.
 */
export const getAppMenu = sendProxy('get-app-menu')

function findSubmenuItem(
  currentContextualMenuItems: ReadonlyArray<IMenuItem>,
  indices: ReadonlyArray<number>
): IMenuItem | undefined {
  let foundMenuItem: IMenuItem | undefined = {
    submenu: currentContextualMenuItems,
  }

  // Traverse the submenus of the context menu until we find the appropriate index.
  for (const index of indices) {
    if (foundMenuItem === undefined || foundMenuItem.submenu === undefined) {
      return undefined
    }

    foundMenuItem = foundMenuItem.submenu[index]
  }

  return foundMenuItem
}

let deferredContextMenuItems: ReadonlyArray<IMenuItem> | null = null

/** Takes a context menu and spelling suggestions from electron and merges them
 * into one context menu. */
function mergeDeferredContextMenuItems(
  event: Electron.Event,
  params: Electron.ContextMenuParams
) {
  if (deferredContextMenuItems === null) {
    return
  }

  const items = [...deferredContextMenuItems]
  const { misspelledWord, dictionarySuggestions } = params

  if (!misspelledWord && dictionarySuggestions.length === 0) {
    showContextualMenu(items, false)
    return
  }

  items.push({ type: 'separator' })

  const { webContents } = remote.getCurrentWindow()

  for (const suggestion of dictionarySuggestions) {
    items.push({
      label: suggestion,
      action: () => webContents.replaceMisspelling(suggestion),
    })
  }

  if (misspelledWord) {
    items.push({
      label: __DARWIN__ ? 'Add to Dictionary' : 'Add to dictionary',
      action: () =>
        webContents.session.addWordToSpellCheckerDictionary(misspelledWord),
    })
  }

  if (!__DARWIN__) {
    // NOTE: "On macOS as we use the native APIs there is no way to set the
    // language that the spellchecker uses" -- electron docs Therefore, we are
    // only allowing setting to English for non-mac machines.
    const spellCheckLanguageItem = getSpellCheckLanguageMenuItem(
      webContents.session
    )
    if (spellCheckLanguageItem !== null) {
      items.push(spellCheckLanguageItem)
    }
  }

  showContextualMenu(items, false)
}

/**
 * Method to get a menu item to give user the option to use English or their
 * system language.
 *
 * If system language is english, it returns null. If spellchecker is not set to
 * english, it returns item that can set it to English. If spellchecker is set
 * to english, it returns the item that can set it to their system language.
 */
function getSpellCheckLanguageMenuItem(
  session: Electron.session
): IMenuItem | null {
  const userLanguageCode = remote.app.getLocale()
  const englishLanguageCode = 'en-US'
  const spellcheckLanguageCodes = session.getSpellCheckerLanguages()

  if (
    userLanguageCode === englishLanguageCode &&
    spellcheckLanguageCodes.includes(englishLanguageCode)
  ) {
    return null
  }

  const languageCode =
    spellcheckLanguageCodes.includes(englishLanguageCode) &&
    !spellcheckLanguageCodes.includes(userLanguageCode)
      ? userLanguageCode
      : englishLanguageCode

  const label =
    languageCode === englishLanguageCode
      ? 'Set spellcheck to English'
      : 'Set spellcheck to system language'

  return {
    label,
    action: () => session.setSpellCheckerLanguages([languageCode]),
  }
}

const _showContextualMenu = invokeProxy('show-contextual-menu')

/** Show the given menu items in a contextual menu. */
export async function showContextualMenu(
  items: ReadonlyArray<IMenuItem>,
  mergeWithSpellcheckSuggestions = false
) {
  /*
    When a user right clicks on a misspelled word in an input, we get event from
    electron. That event comes after the context menu event that we get from the
    dom. In order merge the spelling suggestions from electron with the context
    menu that the input wants to show, we stash the context menu items from the
    input away while we wait for the event from electron.
  */
  if (deferredContextMenuItems !== null) {
    deferredContextMenuItems = null
    remote
      .getCurrentWebContents()
      .off('context-menu', mergeDeferredContextMenuItems)
  }

  if (mergeWithSpellcheckSuggestions) {
    deferredContextMenuItems = items
    remote
      .getCurrentWebContents()
      .once('context-menu', mergeDeferredContextMenuItems)
    return
  }

  /*
  This is a regular context menu that does not need to merge with spellcheck
  items. They can be shown right away.
  */
  const indices = await _showContextualMenu(serializeMenuItems(items))

  if (indices !== null) {
    const menuItem = findSubmenuItem(items, indices)

    if (menuItem !== undefined && menuItem.action !== undefined) {
      menuItem.action()
    }
  }
}

/**
 * Remove the menu items properties that can't be serializable in
 * order to pass them via IPC.
 */
function serializeMenuItems(
  items: ReadonlyArray<IMenuItem>
): ReadonlyArray<ISerializableMenuItem> {
  return items.map(item => ({
    ...item,
    action: undefined,
    submenu: item.submenu ? serializeMenuItems(item.submenu) : undefined,
  }))
}

/** Update the menu item labels with the user's preferred apps. */
export const updatePreferredAppMenuItemLabels = sendProxy(
  'update-preferred-app-menu-item-labels'
)

function getIpcFriendlyError(error: Error) {
  return {
    message: error.message || `${error}`,
    name: error.name || `${error.name}`,
    stack: error.stack || undefined,
  }
}

export const _reportUncaughtException = sendProxy('uncaught-exception')

export function reportUncaughtException(error: Error) {
  _reportUncaughtException(getIpcFriendlyError(error))
}

const _sendErrorReport = sendProxy('send-error-report')

export function sendErrorReport(
  error: Error,
  extra: Record<string, string>,
  nonFatal: boolean
) {
<<<<<<< HEAD
  const event = { error: getIpcFriendlyError(error), extra, nonFatal }
  ipcRenderer.send('send-error-report', event)
}

export function updateAccounts(accounts: ReadonlyArray<EndpointToken>) {
  ipcRenderer.send('update-accounts', accounts)
=======
  _sendErrorReport(getIpcFriendlyError(error), extra, nonFatal)
>>>>>>> ef31b214
}<|MERGE_RESOLUTION|>--- conflicted
+++ resolved
@@ -1,13 +1,8 @@
 import { remote } from 'electron'
 import { IMenuItem, ISerializableMenuItem } from '../lib/menu-item'
-<<<<<<< HEAD
-import { MenuLabelsEvent } from '../models/menu-labels'
-import { EndpointToken } from '../lib/endpoint-token'
-=======
 import { RequestResponseChannels, RequestChannels } from '../lib/ipc-shared'
 import { ExecutableMenuItem } from '../models/app-menu'
 import * as ipcRenderer from '../lib/ipc-renderer'
->>>>>>> ef31b214
 
 /**
  * Creates a strongly typed proxy method for sending a duplex IPC message to the
@@ -275,14 +270,7 @@
   extra: Record<string, string>,
   nonFatal: boolean
 ) {
-<<<<<<< HEAD
-  const event = { error: getIpcFriendlyError(error), extra, nonFatal }
-  ipcRenderer.send('send-error-report', event)
-}
-
-export function updateAccounts(accounts: ReadonlyArray<EndpointToken>) {
-  ipcRenderer.send('update-accounts', accounts)
-=======
   _sendErrorReport(getIpcFriendlyError(error), extra, nonFatal)
->>>>>>> ef31b214
-}+}
+
+export const updateAccounts = sendProxy('update-accounts')