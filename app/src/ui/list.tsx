--- conflicted
+++ resolved
@@ -157,12 +157,9 @@
               rowCount={this.props.rowCount}
               rowHeight={this.props.rowHeight}
               cellRenderer={this.renderRow}
-<<<<<<< HEAD
               onScroll={this.onScroll}
-=======
               scrollToRow={scrollToRow}
               overscanRowCount={4}
->>>>>>> c674c316
               // Grid doesn't actually _do_ anything with
               // `selectedRow`. We're just passing it through so that
               // Grid will re-render when it changes.
