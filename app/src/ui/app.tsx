import * as React from 'react'
import * as  ReactCSSTransitionGroup from 'react-addons-css-transition-group'
import { ipcRenderer, shell } from 'electron'

import { RepositoriesList } from './repositories-list'
import { RepositoryView } from './repository'
import { WindowControls } from './window/window-controls'
import { Dispatcher, AppStore, CloningRepository } from '../lib/dispatcher'
import { Repository } from '../models/repository'
import { MenuEvent, MenuIDs } from '../main-process/menu'
import { assertNever } from '../lib/fatal-error'
import { IAppState, RepositorySection, Popup, PopupType, FoldoutType, SelectionType } from '../lib/app-state'
import { Branches } from './branches'
import { RenameBranch } from './rename-branch'
import { DeleteBranch } from './delete-branch'
import { CloningRepositoryView } from './cloning-repository'
import { Toolbar, ToolbarDropdown, DropdownState, PushPullButton } from './toolbar'
import { Octicon, OcticonSymbol, iconForRepository } from './octicons'
import { setMenuEnabled, setMenuVisible } from './main-process-proxy'
import { DiscardChanges } from './discard-changes'
import { updateStore, UpdateStatus } from './lib/update-store'
import { getDotComAPIEndpoint } from '../lib/api'
import { ILaunchStats } from '../lib/stats'
import { Welcome } from './welcome'
import { AppMenuBar } from './app-menu'
import { findItemByAccessKey, itemIsSelectable } from '../models/app-menu'
import { UpdateAvailable } from './updates'
import { Preferences } from './preferences'
import { User } from '../models/user'
import { TipState } from '../models/tip'
import { shouldRenderApplicationMenu } from './lib/features'
import { Merge } from './merge-branch'
import { RepositorySettings } from './repository-settings'
import { AppError } from './app-error'
import { MissingRepository } from './missing-repository'
import { AddExistingRepository, CreateRepository, CloneRepository } from './add-repository'
import { CreateBranch } from './create-branch'
import { SignIn } from './sign-in'
import { About } from './about'
import { getVersion, getName } from './lib/app-proxy'
<<<<<<< HEAD
import { Acknowledgements } from './acknowledgements'
=======
import { Publish } from './publish-repository'
>>>>>>> 625a34be

/** The interval at which we should check for updates. */
const UpdateCheckInterval = 1000 * 60 * 60 * 4

const SendStatsInterval = 1000 * 60 * 60 * 4

interface IAppProps {
  readonly dispatcher: Dispatcher
  readonly appStore: AppStore
}

export const dialogTransitionEnterTimeout = 250
export const dialogTransitionLeaveTimeout = 100

export class App extends React.Component<IAppProps, IAppState> {

  /**
   * Used on non-macOS platforms to support the Alt key behavior for
   * the custom application menu. See the event handlers for window
   * keyup and keydown.
   */
  private lastKeyPressed: string | null = null

  /**
   * Gets a value indicating whether or not we're currently showing a
   * modal dialog such as the preferences, or an error dialog.
   */
  private get isShowingModal() {
    return this.state.currentPopup || this.state.errors.length
  }

  public constructor(props: IAppProps) {
    super(props)

    this.state = props.appStore.getState()
    props.appStore.onDidUpdate(state => {
      this.setState(state)

      this.updateMenu(state)
    })

    props.appStore.onDidError(error => {
      props.dispatcher.postError(error)
    })

    ipcRenderer.on('menu-event', (event: Electron.IpcRendererEvent, { name }: { name: MenuEvent }) => {
      this.onMenuEvent(name)
    })

    updateStore.onDidChange(state => {
      const status = state.status

      const visibleItem = (function () {
        switch (status) {
          case UpdateStatus.CheckingForUpdates: return 'checking-for-updates'
          case UpdateStatus.UpdateReady: return 'quit-and-install-update'
          case UpdateStatus.UpdateNotAvailable: return 'check-for-updates'
          case UpdateStatus.UpdateAvailable: return 'downloading-update'
        }

        return assertNever(status, `Unknown update state: ${status}`)
      })() as MenuIDs

      const menuItems = new Set([
        'checking-for-updates',
        'downloading-update',
        'check-for-updates',
        'quit-and-install-update',
      ]) as Set<MenuIDs>

      menuItems.delete(visibleItem)
      for (const item of menuItems) {
        setMenuVisible(item, false)
      }

      setMenuVisible(visibleItem, true)

      if (status === UpdateStatus.UpdateReady) {
        this.props.dispatcher.showPopup({ type: PopupType.UpdateAvailable })
      }
    })

    updateStore.onError(error => {
      console.log(`Error checking for updates:`)
      console.error(error)

      this.props.dispatcher.postError(error)
    })

    setInterval(() => this.checkForUpdates(), UpdateCheckInterval)
    this.checkForUpdates()

    ipcRenderer.on('launch-timing-stats', (event: Electron.IpcRendererEvent, { stats }: { stats: ILaunchStats }) => {
      console.info(`App ready time: ${stats.mainReadyTime}ms`)
      console.info(`Load time: ${stats.loadTime}ms`)
      console.info(`Renderer ready time: ${stats.rendererReadyTime}ms`)

      this.props.dispatcher.recordLaunchStats(stats)
      this.props.dispatcher.reportStats()

      setInterval(() => this.props.dispatcher.reportStats(), SendStatsInterval)
    })
  }

  private updateMenu(state: IAppState) {
    const selectedState = state.selectedState
    const isHostedOnGitHub = this.getCurrentRepositoryGitHubURL() !== null

    let repositorySelected = false
    let onNonDefaultBranch = false
    let onBranch = false
    let hasDefaultBranch = false
    let hasPublishedBranch = false
    let networkActionInProgress = false

    if (selectedState && selectedState.type === SelectionType.Repository) {
      repositorySelected = true

      const branchesState = selectedState.state.branchesState
      const tip = branchesState.tip
      const defaultBranch = branchesState.defaultBranch

      hasDefaultBranch = Boolean(defaultBranch)

      onBranch = tip.kind === TipState.Valid

      // If we are:
      //  1. on the default branch, or
      //  2. on an unborn branch, or
      //  3. on a detached HEAD
      // there's not much we can do.
      if (tip.kind === TipState.Valid) {
        if (defaultBranch !== null) {
          onNonDefaultBranch = tip.branch.name !== defaultBranch.name
        }

        hasPublishedBranch = !!tip.branch.upstream
      } else {
        onNonDefaultBranch = true
      }

      networkActionInProgress = selectedState.state.pushPullInProgress
    }

    // These are IDs for menu items that are entirely _and only_
    // repository-scoped. They're always enabled if we're in a repository and
    // always disabled if we're not.
    const repositoryScopedIDs: ReadonlyArray<MenuIDs> = [
      'branch',
      'repository',
      'remove-repository',
      'open-in-shell',
      'open-working-directory',
      'show-repository-settings',
      'create-branch',
      'show-changes',
      'show-history',
      'show-repository-list',
      'show-branches-list',
    ]

    const windowOpen = state.windowState !== 'hidden'
    const repositoryActive = windowOpen && repositorySelected
    if (repositoryActive) {
      for (const id of repositoryScopedIDs) {
        setMenuEnabled(id, true)
      }

      setMenuEnabled('rename-branch', onNonDefaultBranch)
      setMenuEnabled('delete-branch', onNonDefaultBranch)
      setMenuEnabled('update-branch', onNonDefaultBranch && hasDefaultBranch)
      setMenuEnabled('merge-branch', onBranch)
      setMenuEnabled('compare-branch', isHostedOnGitHub && hasPublishedBranch)

      setMenuEnabled('view-repository-on-github', isHostedOnGitHub)
      setMenuEnabled('push', !networkActionInProgress)
      setMenuEnabled('pull', !networkActionInProgress)
    } else {
      for (const id of repositoryScopedIDs) {
        setMenuEnabled(id, false)
      }

      setMenuEnabled('rename-branch', false)
      setMenuEnabled('delete-branch', false)
      setMenuEnabled('update-branch', false)
      setMenuEnabled('merge-branch', false)
      setMenuEnabled('compare-branch', false)

      setMenuEnabled('view-repository-on-github', false)
      setMenuEnabled('push', false)
      setMenuEnabled('pull', false)
    }
  }

  private onMenuEvent(name: MenuEvent): any {

    // Don't react to menu events when an error dialog is shown.
    if (this.state.errors.length) {
      return
    }

    switch (name) {
      case 'push': return this.push()
      case 'pull': return this.pull()
      case 'select-changes': return this.selectChanges()
      case 'select-history': return this.selectHistory()
      case 'add-local-repository': return this.showAddLocalRepo()
      case 'create-branch': return this.showCreateBranch()
      case 'show-branches': return this.showBranches()
      case 'remove-repository': return this.removeRepository()
      case 'create-repository': return this.createRepository()
      case 'rename-branch': return this.renameBranch()
      case 'delete-branch': return this.deleteBranch()
      case 'check-for-updates': return this.checkForUpdates()
      case 'quit-and-install-update': return updateStore.quitAndInstallUpdate()
      case 'show-preferences': return this.props.dispatcher.showPopup({ type: PopupType.Preferences })
      case 'choose-repository': return this.props.dispatcher.showFoldout({ type: FoldoutType.Repository })
      case 'open-working-directory': return this.openWorkingDirectory()
      case 'update-branch': return this.updateBranch()
      case 'merge-branch': return this.mergeBranch()
      case 'show-repository-settings' : return this.showRepositorySettings()
      case 'view-repository-on-github' : return this.viewRepositoryOnGitHub()
      case 'compare-branch': return this.compareBranch()
      case 'open-in-shell' : return this.openShell()
      case 'clone-repository': return this.showCloneRepo()
      case 'show-about': return this.showAbout()
    }

    return assertNever(name, `Unknown menu event name: ${name}`)
  }

  private checkForUpdates() {
    if (__RELEASE_ENV__ === 'development' || __RELEASE_ENV__ === 'test') { return }

    updateStore.checkForUpdates(this.getUsernameForUpdateCheck())
  }

  private getUsernameForUpdateCheck() {
    const dotComUser = this.getDotComUser()
    return dotComUser ? dotComUser.login : ''
  }

  private getDotComUser(): User | null {
    const state = this.props.appStore.getState()
    const users = state.users
    const dotComUser = users.find(u => u.endpoint === getDotComAPIEndpoint())
    return dotComUser || null
  }

  private getEnterpriseUser(): User | null {
    const state = this.props.appStore.getState()
    const users = state.users
    const enterpriseUser = users.find(u => u.endpoint !== getDotComAPIEndpoint())
    return enterpriseUser || null
  }

  private updateBranch() {
    const state = this.state.selectedState
    if (!state || state.type !== SelectionType.Repository) { return }

    const defaultBranch = state.state.branchesState.defaultBranch
    if (!defaultBranch) { return }

    this.props.dispatcher.mergeBranch(state.repository, defaultBranch.name)
  }

  private mergeBranch() {
    const state = this.state.selectedState
    if (!state || state.type !== SelectionType.Repository) { return }

    this.props.dispatcher.showPopup({
      type: PopupType.MergeBranch,
      repository: state.repository,
    })
  }

  private compareBranch() {
    const htmlURL = this.getCurrentRepositoryGitHubURL()
    if (!htmlURL) { return }

    const state = this.state.selectedState
    if (!state || state.type !== SelectionType.Repository) { return }

    const branchTip = state.state.branchesState.tip
    if (branchTip.kind !== TipState.Valid || !branchTip.branch.upstreamWithoutRemote) { return }

    const compareURL = `${htmlURL}/compare/${branchTip.branch.upstreamWithoutRemote}`
    this.props.dispatcher.openInBrowser(compareURL)
  }

  private openWorkingDirectory() {
    const state = this.state.selectedState
    if (!state || state.type !== SelectionType.Repository) { return }

    shell.showItemInFolder(state.repository.path)
  }

  private renameBranch() {
    const state = this.state.selectedState
    if (!state || state.type !== SelectionType.Repository) { return }

    const tip = state.state.branchesState.tip
    if (tip.kind === TipState.Valid) {
      this.props.dispatcher.showPopup({
        type: PopupType.RenameBranch,
        repository: state.repository,
        branch: tip.branch,
      })
    }
  }

  private deleteBranch() {
    const state = this.state.selectedState
    if (!state || state.type !== SelectionType.Repository) { return }

    const tip = state.state.branchesState.tip

    if (tip.kind === TipState.Valid) {
      this.props.dispatcher.showPopup({
        type: PopupType.DeleteBranch,
        repository: state.repository,
        branch: tip.branch,
      })
    }
  }

  private showAddLocalRepo = () => {
    this.props.dispatcher.closeFoldout()
    return this.props.dispatcher.showPopup({ type: PopupType.AddRepository })
  }

  private createRepository() {
    this.props.dispatcher.showPopup({
      type: PopupType.CreateRepository,
    })
  }

  private showCloneRepo() {
    return this.props.dispatcher.showPopup({ type: PopupType.CloneRepository })
  }

  private showBranches() {
    const state = this.state.selectedState
    if (!state || state.type !== SelectionType.Repository) { return }

    this.props.dispatcher.showFoldout({ type: FoldoutType.Branch })
  }

  private showAbout() {
    this.props.dispatcher.showPopup({ type: PopupType.About })
  }

  private selectChanges() {
    const state = this.state.selectedState
    if (!state || state.type !== SelectionType.Repository) { return }

    this.props.dispatcher.changeRepositorySection(state.repository, RepositorySection.Changes)
  }

  private selectHistory() {
    const state = this.state.selectedState
    if (!state || state.type !== SelectionType.Repository) { return }

    this.props.dispatcher.changeRepositorySection(state.repository, RepositorySection.History)
  }

  private push() {
    const state = this.state.selectedState
    if (!state || state.type !== SelectionType.Repository) { return }

    this.props.dispatcher.push(state.repository)
  }

  private async pull() {
    const state = this.state.selectedState
    if (!state || state.type !== SelectionType.Repository) { return }

    this.props.dispatcher.pull(state.repository)
  }

  public componentDidMount() {
    document.ondragover = document.ondrop = (e) => {
      e.preventDefault()
    }

    document.body.ondrop = (e) => {
      const files = e.dataTransfer.files
      this.handleDragAndDrop(files)
      e.preventDefault()
    }

    if (shouldRenderApplicationMenu()) {
      window.addEventListener('keydown', this.onWindowKeyDown)
      window.addEventListener('keyup', this.onWindowKeyUp)
    }
  }

  /**
   * On Windows pressing the Alt key and holding it down should
   * highlight the application menu.
   *
   * This method in conjunction with the onWindowKeyUp sets the
   * appMenuToolbarHighlight state when the Alt key (and only the
   * Alt key) is pressed.
   */
  private onWindowKeyDown = (event: KeyboardEvent) => {
    if (event.defaultPrevented) { return }

    if (this.isShowingModal) { return }

    if (shouldRenderApplicationMenu()) {
      if (event.key === 'Alt') {

        // Immediately close the menu if open and the user hits Alt. This is
        // a Windows convention.
        if (this.state.currentFoldout && this.state.currentFoldout.type === FoldoutType.AppMenu) {
          // Only close it the menu when the key is pressed if there's an open
          // menu. If there isn't we should close it when the key is released
          // instead and that's taken care of in the onWindowKeyUp function.
          if (this.state.appMenuState.length > 1) {
            this.props.dispatcher.setAppMenuState(menu => menu.withReset())
            this.props.dispatcher.closeFoldout()
          }
        }

        this.props.dispatcher.setAccessKeyHighlightState(true)
      } else if (event.altKey && !event.ctrlKey && !event.metaKey) {
        if (this.state.appMenuState.length) {
          const candidates = this.state.appMenuState[0].items
          const menuItemForAccessKey = findItemByAccessKey(event.key, candidates)

          if (menuItemForAccessKey && itemIsSelectable(menuItemForAccessKey)) {
            if (menuItemForAccessKey.type === 'submenuItem') {
              this.props.dispatcher.setAppMenuState(menu => menu
                .withReset()
                .withSelectedItem(menuItemForAccessKey)
                .withOpenedMenu(menuItemForAccessKey, true))

              this.props.dispatcher.showFoldout({ type: FoldoutType.AppMenu, enableAccessKeyNavigation: true, openedWithAccessKey: true })
            } else {
              this.props.dispatcher.executeMenuItem(menuItemForAccessKey)
            }

            event.preventDefault()
          }
        }
      } else if (!event.altKey) {
        this.props.dispatcher.setAccessKeyHighlightState(false)
      }
    }

    this.lastKeyPressed = event.key
  }

  /**
   * Open the application menu foldout when the Alt key is pressed.
   *
   * See onWindowKeyDown for more information.
   */
  private onWindowKeyUp = (event: KeyboardEvent) => {
    if (event.defaultPrevented) { return }

    if (shouldRenderApplicationMenu()) {
      if (event.key === 'Alt') {
        this.props.dispatcher.setAccessKeyHighlightState(false)

        if (this.lastKeyPressed === 'Alt') {
          if (this.state.currentFoldout && this.state.currentFoldout.type === FoldoutType.AppMenu) {
            this.props.dispatcher.setAppMenuState(menu => menu.withReset())
            this.props.dispatcher.closeFoldout()
          } else {
            this.props.dispatcher.showFoldout({
              type: FoldoutType.AppMenu,
              enableAccessKeyNavigation: true,
              openedWithAccessKey: false,
            })
          }
        }
      }
    }
  }

  private handleDragAndDrop(fileList: FileList) {
    const paths: string[] = []
    for (let i = 0; i < fileList.length; i++) {
      const path = fileList[i]
      paths.push(path.path)
    }

    this.addRepositories(paths)
  }

  private removeRepository() {
    const repository = this.getRepository()

    if (!repository) {
      return
    }

    this.props.dispatcher.removeRepositories([ repository ])
  }

  private getRepository(): Repository | CloningRepository | null {
    const state = this.state.selectedState
    if (!state) { return null}

    return state.repository
  }

  private async addRepositories(paths: ReadonlyArray<string>) {
    const repositories = await this.props.dispatcher.addRepositories(paths)
    if (repositories.length) {
      this.props.dispatcher.selectRepository(repositories[0])
    }
  }

  private showRepositorySettings() {
    const repository = this.getRepository()

    if (!repository || repository instanceof CloningRepository) {
      return
    }
    this.props.dispatcher.showPopup({ type: PopupType.RepositorySettings, repository })
  }

  private viewRepositoryOnGitHub() {
    const url = this.getCurrentRepositoryGitHubURL()

    if (url) {
      this.props.dispatcher.openInBrowser(url)
      return
    }
  }

  /** Returns the URL to the current repository if hosted on GitHub */
  private getCurrentRepositoryGitHubURL() {
    const repository = this.getRepository()

    if (!repository || repository instanceof CloningRepository || !repository.gitHubRepository) {
      return null
    }

    return repository.gitHubRepository.htmlURL
  }

  private openShell() {
    const repository = this.getRepository()

    if (!repository || repository instanceof CloningRepository) {
      return
    }

    const repoFilePath = repository.path

    this.props.dispatcher.openShell(repoFilePath)
  }

  /**
   * Conditionally renders a menu bar. The menu bar is currently only rendered
   * on Windows.
   */
  private renderAppMenuBar() {

    // We only render the app menu bar on Windows
    if (!__WIN32__) {
      return null
    }

    // Have we received an app menu from the main process yet?
    if (!this.state.appMenuState.length) {
      return null
    }

    // Don't render the menu bar during the welcome flow
    if (this.state.showWelcomeFlow) {
      return null
    }

    const currentFoldout = this.state.currentFoldout

    // AppMenuBar requires us to pass a strongly typed AppMenuFoldout state or
    // null if the AppMenu foldout is not currently active.
    const foldoutState = currentFoldout && currentFoldout.type === FoldoutType.AppMenu
      ? currentFoldout
      : null

    return (
      <AppMenuBar
        appMenu={this.state.appMenuState}
        dispatcher={this.props.dispatcher}
        highlightAppMenuAccessKeys={this.state.highlightAccessKeys}
        foldoutState={foldoutState}
        onLostFocus={this.onMenuBarLostFocus}
      />
    )
  }

  private onMenuBarLostFocus = () => {
    if (this.state.currentFoldout && this.state.currentFoldout.type === FoldoutType.AppMenu) {
      this.props.dispatcher.closeFoldout()
      this.props.dispatcher.setAppMenuState(menu => menu.withReset())
    }
  }

  private renderTitlebar() {

    const inFullScreen = this.state.windowState === 'full-screen'

    const menuBarActive = this.state.currentFoldout &&
      this.state.currentFoldout.type === FoldoutType.AppMenu

    // When we're in full-screen mode on Windows we only need to render
    // the title bar when the menu bar is active. On other platforms we
    // never render the title bar while in full-screen mode.
    if (inFullScreen) {
      if (!__WIN32__ || !menuBarActive) {
        return null
      }
    }

    // No Windows controls when we're in full-screen mode.
    const winControls = __WIN32__ && !inFullScreen
      ? <WindowControls />
      : null

    // On Windows it's not possible to resize a frameless window if the
    // element that sits flush along the window edge has -webkit-app-region: drag.
    // The menu bar buttons all have no-drag but the area between menu buttons and
    // window controls need to disable dragging so we add a 3px tall element which
    // disables drag while still letting users drag the app by the titlebar below
    // those 3px.
    const resizeHandle = __WIN32__
      ? <div className='resize-handle' />
      : null

    const titleBarClass = this.state.titleBarStyle === 'light' ? 'light-title-bar' : ''

    const appIcon = __WIN32__ && !this.state.showWelcomeFlow
      ? <Octicon className='app-icon' symbol={OcticonSymbol.markGithub} />
      : null

    return (
      <div className={titleBarClass} id='desktop-app-title-bar'>
        {appIcon}
        {this.renderAppMenuBar()}
        {resizeHandle}
        {winControls}
      </div>
    )
  }

  private onPopupDismissed = () => {
    this.props.dispatcher.closePopup()
  }

  private onSignInDialogDismissed = () => {
    this.props.dispatcher.resetSignInState()
    this.onPopupDismissed()
  }

  private currentPopupContent(): JSX.Element | null {
    // Hide any dialogs while we're displaying an error
    if (this.state.errors.length) { return null }

    const popup = this.state.currentPopup

    if (!popup) { return null }

    switch (popup.type) {
      case PopupType.RenameBranch:
        return <RenameBranch dispatcher={this.props.dispatcher}
                repository={popup.repository}
                branch={popup.branch}/>
      case PopupType.DeleteBranch:
        return <DeleteBranch dispatcher={this.props.dispatcher}
                repository={popup.repository}
                branch={popup.branch}
                onDismissed={this.onPopupDismissed}/>
      case PopupType.ConfirmDiscardChanges:
        return <DiscardChanges repository={popup.repository}
                dispatcher={this.props.dispatcher}
                files={popup.files}
                onDismissed={this.onPopupDismissed}/>
      case PopupType.UpdateAvailable:
        return <UpdateAvailable dispatcher={this.props.dispatcher}/>
      case PopupType.Preferences:
        return <Preferences
                dispatcher={this.props.dispatcher}
                dotComUser={this.getDotComUser()}
                enterpriseUser={this.getEnterpriseUser()}
                onDismissed={this.onPopupDismissed}/>
      case PopupType.MergeBranch: {
        const repository = popup.repository
        const state = this.props.appStore.getRepositoryState(repository)

        const tip = state.branchesState.tip
        const currentBranch = tip.kind === TipState.Valid
          ? tip.branch
          : null

        return <Merge
                dispatcher={this.props.dispatcher}
                repository={repository}
                allBranches={state.branchesState.allBranches}
                defaultBranch={state.branchesState.defaultBranch}
                recentBranches={state.branchesState.recentBranches}
                currentBranch={currentBranch}
                onDismissed={this.onPopupDismissed}
              />
      }
      case PopupType.RepositorySettings: {
        const repository = popup.repository
        const state = this.props.appStore.getRepositoryState(repository)

        return <RepositorySettings
                remote={state.remote}
                dispatcher={this.props.dispatcher}
                repository={repository}
                onDismissed={this.onPopupDismissed}/>
      }
      case PopupType.SignIn:
        return <SignIn
                signInState={this.state.signInState}
                dispatcher={this.props.dispatcher}
                onDismissed={this.onSignInDialogDismissed}/>
      case PopupType.AddRepository:
        return <AddExistingRepository
                onDismissed={this.onPopupDismissed}
                dispatcher={this.props.dispatcher} />
      case PopupType.CreateRepository:
        return (
          <CreateRepository
            onDismissed={this.onPopupDismissed}
            dispatcher={this.props.dispatcher} />
        )
      case PopupType.CloneRepository:
        return <CloneRepository
                users={this.state.users}
                onDismissed={this.onPopupDismissed}
                dispatcher={this.props.dispatcher} />
      case PopupType.CreateBranch: {
        const state = this.props.appStore.getRepositoryState(popup.repository)

        const tip = state.branchesState.tip
        const currentBranch = tip.kind === TipState.Valid
          ? tip.branch
          : null

        const repository = popup.repository

        return <CreateBranch
                currentBranch={currentBranch}
                branches={state.branchesState.allBranches}
                repository={repository}
                onDismissed={this.onPopupDismissed}
                dispatcher={this.props.dispatcher} />
      }
      case PopupType.About:
        return (
          <About
           onDismissed={this.onPopupDismissed}
           applicationName={getName()}
           applicationVersion={getVersion()}
           usernameForUpdateCheck={this.getUsernameForUpdateCheck()}
           onShowAcknowledgements={this.showAcknowledgements}
          />
        )
<<<<<<< HEAD
      case PopupType.Acknowledgements:
        return (
          <Acknowledgements onDismissed={this.onPopupDismissed}/>
=======
      case PopupType.PublishRepository:
        return (
          <Publish
            dispatcher={this.props.dispatcher}
            repository={popup.repository}
            users={this.state.users}
            onDismissed={this.onPopupDismissed}
          />
>>>>>>> 625a34be
        )
      default:
        return assertNever(popup, `Unknown popup type: ${popup}`)
    }
  }

  private showAcknowledgements = () => {
    this.props.dispatcher.showPopup({ type: PopupType.Acknowledgements })
  }

  private renderPopup() {
    return (
      <ReactCSSTransitionGroup
        transitionName='modal'
        component='div'
        transitionEnterTimeout={dialogTransitionEnterTimeout}
        transitionLeaveTimeout={dialogTransitionLeaveTimeout}
      >
        {this.currentPopupContent()}
      </ReactCSSTransitionGroup>
    )
  }

  private clearError = (error: Error) => {
    this.props.dispatcher.clearError(error)
  }

  private renderAppError() {
    return (
      <AppError
        errors={this.state.errors}
        onClearError={this.clearError}
        onShowPopup={this.showPopup}
      />
    )
  }

  private showPopup = (popup: Popup) => {
    this.props.dispatcher.showPopup(popup)
  }

  private renderApp() {
    return (
      <div id='desktop-app-contents'>
        {this.renderToolbar()}
        {this.renderRepository()}
        {this.renderPopup()}
        {this.renderAppError()}
      </div>
    )
  }

  private renderRepositoryList = (): JSX.Element => {
    const selectedRepository = this.state.selectedState ? this.state.selectedState.repository : null
    return <RepositoriesList
      selectedRepository={selectedRepository}
      onSelectionChanged={this.onSelectionChanged}
      dispatcher={this.props.dispatcher}
      repositories={this.state.repositories}
      loading={this.state.loading}
      />
  }

  private onRepositoryDropdownStateChanged = (newState: DropdownState) => {
    newState === 'open'
      ? this.props.dispatcher.showFoldout({ type: FoldoutType.Repository })
      : this.props.dispatcher.closeFoldout()
  }

  private renderRepositoryToolbarButton() {
    const selection = this.state.selectedState

    const repository = selection ? selection.repository : null

    let icon: OcticonSymbol
    let title: string
    if (repository) {
      icon = iconForRepository(repository)
      title = repository.name
    } else {
      icon = OcticonSymbol.repo
      title = 'Select a repository'
    }

    const isOpen = this.state.currentFoldout && this.state.currentFoldout.type === FoldoutType.Repository

    const currentState: DropdownState = isOpen ? 'open' : 'closed'

    const foldoutStyle = {
      position: 'absolute',
      marginLeft: 0,
      minWidth: this.state.sidebarWidth,
      height: '100%',
      top: 0,
    }

    return <ToolbarDropdown
      icon={icon}
      title={title}
      description='Current repository'
      foldoutStyle={foldoutStyle}
      onDropdownStateChanged={this.onRepositoryDropdownStateChanged}
      dropdownContentRenderer={this.renderRepositoryList}
      dropdownState={currentState} />
  }

  private renderPushPullToolbarButton() {
    const selection = this.state.selectedState
    if (!selection || selection.type !== SelectionType.Repository) {
      return null
    }

    const isPublishing = !!this.state.currentPopup && this.state.currentPopup.type === PopupType.PublishRepository

    const state = selection.state
    const remoteName = state.remote ? state.remote.name : null
    return <PushPullButton
      dispatcher={this.props.dispatcher}
      repository={selection.repository}
      aheadBehind={state.aheadBehind}
      remoteName={remoteName}
      lastFetched={state.lastFetched}
      networkActionInProgress={state.pushPullInProgress}
      isPublishing={isPublishing}/>
  }

  private showCreateBranch = () => {
    const selection = this.state.selectedState

    // NB: This should never happen but in the case someone
    // manages to delete the last repository while the drop down is
    // open we'll just bail here.
    if (!selection || selection.type !== SelectionType.Repository) {
      return null
    }

    const repository = selection.repository

    this.props.dispatcher.closeFoldout()
    return this.props.dispatcher.showPopup({ type: PopupType.CreateBranch, repository })
  }


  private renderBranchFoldout = (): JSX.Element | null => {
    const selection = this.state.selectedState

    // NB: This should never happen but in the case someone
    // manages to delete the last repository while the drop down is
    // open we'll just bail here.
    if (!selection || selection.type !== SelectionType.Repository) {
      return null
    }

    const repository = selection.repository

    const state = this.props.appStore.getRepositoryState(repository)

    const tip = state.branchesState.tip
    const currentBranch = tip.kind === TipState.Valid
      ? tip.branch
      : null

    return <Branches
      allBranches={state.branchesState.allBranches}
      recentBranches={state.branchesState.recentBranches}
      currentBranch={currentBranch}
      defaultBranch={state.branchesState.defaultBranch}
      dispatcher={this.props.dispatcher}
      repository={repository}
    />
  }

  private onBranchDropdownStateChanged = (newState: DropdownState) => {
    newState === 'open'
      ? this.props.dispatcher.showFoldout({ type: FoldoutType.Branch })
      : this.props.dispatcher.closeFoldout()
  }

  private renderBranchToolbarButton(): JSX.Element | null {
    const selection = this.state.selectedState

    if (!selection || selection.type !== SelectionType.Repository) {
      return null
    }

    const tip = selection.state.branchesState.tip

    if (tip.kind === TipState.Unknown) {
      // TODO: this is bad and I feel bad
      return null
    }

    if (tip.kind === TipState.Unborn) {
      return <ToolbarDropdown
        className='branch-button'
        icon={OcticonSymbol.gitBranch}
        title='master'
        description='Current branch'
        onDropdownStateChanged={this.onBranchDropdownStateChanged}
        dropdownContentRenderer={this.renderBranchFoldout}
        dropdownState='closed' />
    }

    const isOpen = this.state.currentFoldout
      && this.state.currentFoldout.type === FoldoutType.Branch

    const currentState: DropdownState = isOpen ? 'open' : 'closed'

    if (tip.kind === TipState.Detached) {
      const title = `On ${tip.currentSha.substr(0,7)}`
      return <ToolbarDropdown
        className='branch-button'
        icon={OcticonSymbol.gitCommit}
        title={title}
        description='Detached HEAD'
        onDropdownStateChanged={this.onBranchDropdownStateChanged}
        dropdownContentRenderer={this.renderBranchFoldout}
        dropdownState={currentState} />
    }

    return <ToolbarDropdown
      className='branch-button'
      icon={OcticonSymbol.gitBranch}
      title={tip.branch.name}
      description='Current branch'
      onDropdownStateChanged={this.onBranchDropdownStateChanged}
      dropdownContentRenderer={this.renderBranchFoldout}
      dropdownState={currentState} />
  }

  private renderToolbar() {
    return (
      <Toolbar id='desktop-app-toolbar'>
        <div
          className='sidebar-section'
          style={{ width: this.state.sidebarWidth }}>
          {this.renderRepositoryToolbarButton()}
        </div>
        {this.renderBranchToolbarButton()}
        {this.renderPushPullToolbarButton()}
      </Toolbar>
    )
  }

  private renderRepository() {
    const selectedState = this.state.selectedState
    if (!selectedState) {
      return <NoRepositorySelected/>
    }

    if (selectedState.type === SelectionType.Repository) {
      return (
        <RepositoryView repository={selectedState.repository}
                        state={selectedState.state}
                        dispatcher={this.props.dispatcher}
                        emoji={this.state.emoji}
                        sidebarWidth={this.state.sidebarWidth}
                        commitSummaryWidth={this.state.commitSummaryWidth}
                        issuesStore={this.props.appStore.issuesStore}
                        gitHubUserStore={this.props.appStore.gitHubUserStore}/>
      )
    } else if (selectedState.type === SelectionType.CloningRepository) {
      return <CloningRepositoryView repository={selectedState.repository}
                                    state={selectedState.state}/>
    } else if (selectedState.type === SelectionType.MissingRepository) {
      return <MissingRepository repository={selectedState.repository} dispatcher={this.props.dispatcher} users={this.state.users} />
    } else {
      return assertNever(selectedState, `Unknown state: ${selectedState}`)
    }
  }

  private renderWelcomeFlow() {
    return (
      <Welcome
        dispatcher={this.props.dispatcher}
        appStore={this.props.appStore}
        signInState={this.state.signInState}
      />
    )
  }

  public render() {
    return (
      <div id='desktop-app-chrome'>
        {this.renderTitlebar()}
        {this.state.showWelcomeFlow ? this.renderWelcomeFlow() : this.renderApp()}
      </div>
    )
  }

  private onSelectionChanged = (repository: Repository | CloningRepository) => {
    this.props.dispatcher.selectRepository(repository)
    this.props.dispatcher.closeFoldout()
  }
}

function NoRepositorySelected() {
  return (
    <div className='panel blankslate'>
      No repository selected
    </div>
  )
}<|MERGE_RESOLUTION|>--- conflicted
+++ resolved
@@ -38,11 +38,8 @@
 import { SignIn } from './sign-in'
 import { About } from './about'
 import { getVersion, getName } from './lib/app-proxy'
-<<<<<<< HEAD
+import { Publish } from './publish-repository'
 import { Acknowledgements } from './acknowledgements'
-=======
-import { Publish } from './publish-repository'
->>>>>>> 625a34be
 
 /** The interval at which we should check for updates. */
 const UpdateCheckInterval = 1000 * 60 * 60 * 4
@@ -810,11 +807,6 @@
            onShowAcknowledgements={this.showAcknowledgements}
           />
         )
-<<<<<<< HEAD
-      case PopupType.Acknowledgements:
-        return (
-          <Acknowledgements onDismissed={this.onPopupDismissed}/>
-=======
       case PopupType.PublishRepository:
         return (
           <Publish
@@ -823,7 +815,10 @@
             users={this.state.users}
             onDismissed={this.onPopupDismissed}
           />
->>>>>>> 625a34be
+        )
+      case PopupType.Acknowledgements:
+        return (
+          <Acknowledgements onDismissed={this.onPopupDismissed}/>
         )
       default:
         return assertNever(popup, `Unknown popup type: ${popup}`)
