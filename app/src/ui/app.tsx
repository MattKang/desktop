import * as React from 'react'
import * as crypto from 'crypto'
<<<<<<< HEAD
=======
import * as remote from '@electron/remote'
>>>>>>> 941b42ec
import { TransitionGroup, CSSTransition } from 'react-transition-group'
import {
  IAppState,
  RepositorySectionTab,
  FoldoutType,
  SelectionType,
  HistoryTabMode,
} from '../lib/app-state'
import { Dispatcher } from './dispatcher'
import { AppStore, GitHubUserStore, IssuesStore } from '../lib/stores'
import { assertNever } from '../lib/fatal-error'
import { shell } from '../lib/app-shell'
import { updateStore, UpdateStatus } from './lib/update-store'
import { RetryAction } from '../models/retry-actions'
import { shouldRenderApplicationMenu } from './lib/features'
import { matchExistingRepository } from '../lib/repository-matching'
import { getDotComAPIEndpoint } from '../lib/api'
import { getVersion, getName } from './lib/app-proxy'
import { getOS } from '../lib/get-os'
import { validatedRepositoryPath } from '../lib/stores/helpers/validated-repository-path'
import { MenuEvent } from '../main-process/menu'
import {
  Repository,
  getGitHubHtmlUrl,
  getNonForkGitHubRepository,
  isRepositoryWithGitHubRepository,
} from '../models/repository'
import { Branch } from '../models/branch'
import { PreferencesTab } from '../models/preferences'
import { findItemByAccessKey, itemIsSelectable } from '../models/app-menu'
import { Account } from '../models/account'
import { TipState } from '../models/tip'
import { CloneRepositoryTab } from '../models/clone-repository-tab'
import { CloningRepository } from '../models/cloning-repository'

import { TitleBar, ZoomInfo, FullScreenInfo } from './window'

import { RepositoriesList } from './repositories-list'
import { RepositoryView } from './repository'
import { RenameBranch } from './rename-branch'
import { DeleteBranch, DeleteRemoteBranch } from './delete-branch'
import { CloningRepositoryView } from './cloning-repository'
import {
  Toolbar,
  ToolbarDropdown,
  DropdownState,
  PushPullButton,
  BranchDropdown,
  RevertProgress,
} from './toolbar'
import { iconForRepository, OcticonSymbolType } from './octicons'
import * as OcticonSymbol from './octicons/octicons.generated'
import {
  showCertificateTrustDialog,
  sendReady,
  isInApplicationFolder,
  selectAllWindowContents,
} from './main-process-proxy'
import { DiscardChanges } from './discard-changes'
import { Welcome } from './welcome'
import { AppMenuBar } from './app-menu'
import { UpdateAvailable, renderBanner } from './banners'
import { Preferences } from './preferences'
import { RepositorySettings } from './repository-settings'
import { AppError } from './app-error'
import { MissingRepository } from './missing-repository'
import { AddExistingRepository, CreateRepository } from './add-repository'
import { CloneRepository } from './clone-repository'
import { CreateBranch } from './create-branch'
import { SignIn } from './sign-in'
import { InstallGit } from './install-git'
import { EditorError } from './editor'
import { About } from './about'
import { Publish } from './publish-repository'
import { Acknowledgements } from './acknowledgements'
import { UntrustedCertificate } from './untrusted-certificate'
import { NoRepositoriesView } from './no-repositories'
import { ConfirmRemoveRepository } from './remove-repository'
import { TermsAndConditions } from './terms-and-conditions'
import { PushBranchCommits } from './branches'
import { CLIInstalled } from './cli-installed'
import { GenericGitAuthentication } from './generic-git-auth'
import { ShellError } from './shell'
import { InitializeLFS, AttributeMismatch } from './lfs'
import { UpstreamAlreadyExists } from './upstream-already-exists'
import { ReleaseNotes } from './release-notes'
import { DeletePullRequest } from './delete-branch/delete-pull-request-dialog'
import { CommitConflictsWarning } from './merge-conflicts'
import { AppTheme } from './app-theme'
import { ApplicationTheme } from './lib/application-theme'
import { RepositoryStateCache } from '../lib/stores/repository-state-cache'
import { PopupType, Popup } from '../models/popup'
import { OversizedFiles } from './changes/oversized-files-warning'
import { PushNeedsPullWarning } from './push-needs-pull'
import { isCurrentBranchForcePush } from '../lib/rebase'
import { Banner, BannerType } from '../models/banner'
import { StashAndSwitchBranch } from './stash-changes/stash-and-switch-branch-dialog'
import { OverwriteStash } from './stash-changes/overwrite-stashed-changes-dialog'
import { ConfirmDiscardStashDialog } from './stashing/confirm-discard-stash'
import { CreateTutorialRepositoryDialog } from './no-repositories/create-tutorial-repository-dialog'
import { ConfirmExitTutorial } from './tutorial'
import { TutorialStep, isValidTutorialStep } from '../models/tutorial-step'
import { WorkflowPushRejectedDialog } from './workflow-push-rejected/workflow-push-rejected'
import { SAMLReauthRequiredDialog } from './saml-reauth-required/saml-reauth-required'
import { CreateForkDialog } from './forks/create-fork-dialog'
import { findDefaultUpstreamBranch } from '../lib/branch'
import {
  GitHubRepository,
  hasWritePermission,
} from '../models/github-repository'
import { CreateTag } from './create-tag'
import { DeleteTag } from './delete-tag'
import { ChooseForkSettings } from './choose-fork-settings'
import { DiscardSelection } from './discard-changes/discard-selection-dialog'
import { LocalChangesOverwrittenDialog } from './local-changes-overwritten/local-changes-overwritten-dialog'
import memoizeOne from 'memoize-one'
import { AheadBehindStore } from '../lib/stores/ahead-behind-store'
import { getAccountForRepository } from '../lib/get-account-for-repository'
import { CommitOneLine } from '../models/commit'
import { CommitDragElement } from './drag-elements/commit-drag-element'
import classNames from 'classnames'
import { MoveToApplicationsFolder } from './move-to-applications-folder'
import { ChangeRepositoryAlias } from './change-repository-alias/change-repository-alias-dialog'
import { ThankYou } from './thank-you'
import {
  getUserContributions,
  hasUserAlreadyBeenCheckedOrThanked,
  updateLastThankYou,
} from '../lib/thank-you'
import { ReleaseNote } from '../models/release-notes'
import { CommitMessageDialog } from './commit-message/commit-message-dialog'
import { buildAutocompletionProviders } from './autocompletion'
import { DragType, DropTargetSelector } from '../models/drag-drop'
import { enableSquashing } from '../lib/feature-flag'
import { dragAndDropManager } from '../lib/drag-and-drop-manager'
import { MultiCommitOperation } from './multi-commit-operation/multi-commit-operation'
import { WarnLocalChangesBeforeUndo } from './undo/warn-local-changes-before-undo'
import { WarningBeforeReset } from './reset/warning-before-reset'
import { InvalidatedToken } from './invalidated-token/invalidated-token'
import { MultiCommitOperationKind } from '../models/multi-commit-operation'
import { AddSSHHost } from './ssh/add-ssh-host'
import { SSHKeyPassphrase } from './ssh/ssh-key-passphrase'
import { getMultiCommitOperationChooseBranchStep } from '../lib/multi-commit-operation'
import { ConfirmForcePush } from './rebase/confirm-force-push'
import { PullRequestChecksFailed } from './notifications/pull-request-checks-failed'
import { CICheckRunRerunDialog } from './check-runs/ci-check-run-rerun-dialog'
import { WarnForcePushDialog } from './multi-commit-operation/dialog/warn-force-push-dialog'
import { clamp } from '../lib/clamp'
import * as ipcRenderer from '../lib/ipc-renderer'

const MinuteInMilliseconds = 1000 * 60
const HourInMilliseconds = MinuteInMilliseconds * 60

/**
 * Check for updates every 4 hours
 */
const UpdateCheckInterval = 4 * HourInMilliseconds

/**
 * Send usage stats every 4 hours
 */
const SendStatsInterval = 4 * HourInMilliseconds

interface IAppProps {
  readonly dispatcher: Dispatcher
  readonly repositoryStateManager: RepositoryStateCache
  readonly appStore: AppStore
  readonly issuesStore: IssuesStore
  readonly gitHubUserStore: GitHubUserStore
  readonly aheadBehindStore: AheadBehindStore
  readonly startTime: number
}

export const dialogTransitionTimeout = {
  enter: 250,
  exit: 100,
}

export const bannerTransitionTimeout = { enter: 500, exit: 400 }

/**
 * The time to delay (in ms) from when we've loaded the initial state to showing
 * the window. This is try to give Chromium enough time to flush our latest DOM
 * changes. See https://github.com/desktop/desktop/issues/1398.
 */
const ReadyDelay = 100
export class App extends React.Component<IAppProps, IAppState> {
  private loading = true

  /**
   * Used on non-macOS platforms to support the Alt key behavior for
   * the custom application menu. See the event handlers for window
   * keyup and keydown.
   */
  private lastKeyPressed: string | null = null

  private updateIntervalHandle?: number

  private repositoryViewRef = React.createRef<RepositoryView>()

  /**
   * Gets a value indicating whether or not we're currently showing a
   * modal dialog such as the preferences, or an error dialog.
   */
  private get isShowingModal() {
    return this.state.currentPopup !== null || this.state.errors.length > 0
  }

  /**
   * Returns a memoized instance of onPopupDismissed() bound to the
   * passed popupType, so it can be used in render() without creating
   * multiple instances when the component gets re-rendered.
   */
  private getOnPopupDismissedFn = memoizeOne((popupType: PopupType) => {
    return () => this.onPopupDismissed(popupType)
  })

  public constructor(props: IAppProps) {
    super(props)

    props.dispatcher.loadInitialState().then(() => {
      this.loading = false
      this.forceUpdate()

      requestIdleCallback(
        () => {
          const now = performance.now()
          sendReady(now - props.startTime)

          requestIdleCallback(() => {
            this.performDeferredLaunchActions()
          })
        },
        { timeout: ReadyDelay }
      )
    })

    this.state = props.appStore.getState()
    props.appStore.onDidUpdate(state => {
      this.setState(state)
    })

    props.appStore.onDidError(error => {
      props.dispatcher.postError(error)
    })

    ipcRenderer.on('menu-event', (_, name) => this.onMenuEvent(name))

    updateStore.onDidChange(state => {
      const status = state.status

      if (
        !(
          __RELEASE_CHANNEL__ === 'development' ||
          __RELEASE_CHANNEL__ === 'test'
        ) &&
        status === UpdateStatus.UpdateReady
      ) {
        this.props.dispatcher.setUpdateBannerVisibility(true)
      }
    })

    updateStore.onError(error => {
      log.error(`Error checking for updates`, error)

      this.props.dispatcher.postError(error)
    })

    ipcRenderer.on('launch-timing-stats', (_, stats) => {
      console.info(`App ready time: ${stats.mainReadyTime}ms`)
      console.info(`Load time: ${stats.loadTime}ms`)
      console.info(`Renderer ready time: ${stats.rendererReadyTime}ms`)

      this.props.dispatcher.recordLaunchStats(stats)
    })

    ipcRenderer.on('certificate-error', (_, certificate, error, url) => {
      this.props.dispatcher.showPopup({
        type: PopupType.UntrustedCertificate,
        certificate,
        url,
      })
    })

    dragAndDropManager.onDragEnded(this.onDragEnd)
  }

  public componentWillUnmount() {
    window.clearInterval(this.updateIntervalHandle)
  }

  private async performDeferredLaunchActions() {
    // Loading emoji is super important but maybe less important that loading
    // the app. So defer it until we have some breathing space.
    this.props.appStore.loadEmoji()

    this.props.dispatcher.reportStats()
    setInterval(() => this.props.dispatcher.reportStats(), SendStatsInterval)

    this.props.dispatcher.installGlobalLFSFilters(false)

    setInterval(() => this.checkForUpdates(true), UpdateCheckInterval)
    this.checkForUpdates(true)

    log.info(`launching: ${getVersion()} (${getOS()})`)
    log.info(`execPath: '${process.execPath}'`)

    // Only show the popup in beta/production releases and mac machines
    if (
      __DEV__ === false &&
      this.state.askToMoveToApplicationsFolderSetting &&
      __DARWIN__ &&
      (await isInApplicationFolder()) === false
    ) {
      this.showPopup({ type: PopupType.MoveToApplicationsFolder })
    }

    this.checkIfThankYouIsInOrder()
  }

  private onMenuEvent(name: MenuEvent): any {
    // Don't react to menu events when an error dialog is shown.
    if (this.state.errors.length) {
      return
    }

    switch (name) {
      case 'push':
        return this.push()
      case 'force-push':
        return this.push({ forceWithLease: true })
      case 'pull':
        return this.pull()
      case 'show-changes':
        return this.showChanges()
      case 'show-history':
        return this.showHistory()
      case 'choose-repository':
        return this.chooseRepository()
      case 'add-local-repository':
        return this.showAddLocalRepo()
      case 'create-branch':
        return this.showCreateBranch()
      case 'show-branches':
        return this.showBranches()
      case 'remove-repository':
        return this.removeRepository(this.getRepository())
      case 'create-repository':
        return this.showCreateRepository()
      case 'rename-branch':
        return this.renameBranch()
      case 'delete-branch':
        return this.deleteBranch()
      case 'discard-all-changes':
        return this.discardAllChanges()
      case 'stash-all-changes':
        return this.stashAllChanges()
      case 'show-preferences':
        return this.props.dispatcher.showPopup({ type: PopupType.Preferences })
      case 'open-working-directory':
        return this.openCurrentRepositoryWorkingDirectory()
      case 'update-branch':
        this.props.dispatcher.recordMenuInitiatedUpdate()
        return this.updateBranch()
      case 'compare-to-branch':
        return this.showHistory(true)
      case 'merge-branch':
        this.props.dispatcher.recordMenuInitiatedMerge()
        return this.mergeBranch()
      case 'squash-and-merge-branch':
        this.props.dispatcher.recordMenuInitiatedMerge(true)
        return this.mergeBranch(true)
      case 'rebase-branch':
        this.props.dispatcher.recordMenuInitiatedRebase()
        return this.showRebaseDialog()
      case 'show-repository-settings':
        return this.showRepositorySettings()
      case 'view-repository-on-github':
        return this.viewRepositoryOnGitHub()
      case 'compare-on-github':
        return this.compareBranchOnDotcom()
      case 'create-issue-in-repository-on-github':
        return this.openIssueCreationOnGitHub()
      case 'open-in-shell':
        return this.openCurrentRepositoryInShell()
      case 'clone-repository':
        return this.showCloneRepo()
      case 'show-about':
        return this.showAbout()
      case 'boomtown':
        return this.boomtown()
      case 'go-to-commit-message':
        return this.goToCommitMessage()
      case 'open-pull-request':
        return this.openPullRequest()
      case 'install-cli':
        return this.props.dispatcher.installCLI()
      case 'open-external-editor':
        return this.openCurrentRepositoryInExternalEditor()
      case 'select-all':
        return this.selectAll()
      case 'show-release-notes-popup':
        return this.showFakeReleaseNotesPopup()
      case 'show-stashed-changes':
        return this.showStashedChanges()
      case 'hide-stashed-changes':
        return this.hideStashedChanges()
      case 'test-prune-branches':
        return this.testPruneBranches()
      case 'find-text':
        return this.findText()
      default:
        return assertNever(name, `Unknown menu event name: ${name}`)
    }
  }

  /**
   * Show a release notes popup for a fake release, intended only to
   * make it easier to verify changes to the popup. Has no meaning
   * about a new release being available.
   */
  private showFakeReleaseNotesPopup() {
    if (__DEV__) {
      this.props.dispatcher.showPopup({
        type: PopupType.ReleaseNotes,
        newRelease: {
          latestVersion: '42.7.99',
          datePublished: 'Awesomeber 71, 2025',
          pretext:
            'There is something so different here that we wanted to include some pretext for it',
          enhancements: [
            {
              kind: 'new',
              message: 'An awesome new feature!',
            },
            {
              kind: 'improved',
              message: 'This is so much better',
            },
            {
              kind: 'improved',
              message:
                'Testing links to profile pages by a mention to @shiftkey',
            },
          ],
          bugfixes: [
            {
              kind: 'fixed',
              message: 'Fixed this one thing',
            },
            {
              kind: 'fixed',
              message: 'Fixed this thing over here too',
            },
            {
              kind: 'fixed',
              message:
                'Testing links to issues by calling out #42. Assuming it is fixed by now.',
            },
          ],
          other: [
            {
              kind: 'other',
              message: 'In other news...',
            },
          ],
          thankYous: [
            {
              kind: 'other',
              message: 'In other news... . Thanks @some-body-to-thank!',
            },
          ],
        },
      })
    }
  }

  private testPruneBranches() {
    if (!__DEV__) {
      return
    }

    this.props.appStore._testPruneBranches()
  }

  /**
   * Handler for the 'select-all' menu event, dispatches
   * a custom DOM event originating from the element which
   * currently has keyboard focus. Components have a chance
   * to intercept this event and implement their own 'select
   * all' logic.
   */
  private selectAll() {
    const event = new CustomEvent('select-all', {
      bubbles: true,
      cancelable: true,
    })

    if (
      document.activeElement != null &&
      document.activeElement.dispatchEvent(event)
    ) {
      selectAllWindowContents()
    }
  }

  /**
   * Handler for the 'find-text' menu event, dispatches
   * a custom DOM event originating from the element which
   * currently has keyboard focus (or the document if no element
   * has focus). Components have a chance to intercept this
   * event and implement their own 'find-text' logic. One
   * example of this custom event is the text diff which
   * will trigger a search dialog when seeing this event.
   */
  private findText() {
    const event = new CustomEvent('find-text', {
      bubbles: true,
      cancelable: true,
    })

    if (document.activeElement != null) {
      document.activeElement.dispatchEvent(event)
    } else {
      document.dispatchEvent(event)
    }
  }

  private boomtown() {
    setImmediate(() => {
      throw new Error('Boomtown!')
    })
  }

  private async goToCommitMessage() {
    await this.showChanges()
    this.props.dispatcher.setCommitMessageFocus(true)
  }

  private checkForUpdates(inBackground: boolean) {
    if (__LINUX__) {
      return
    }

    if (
      __RELEASE_CHANNEL__ === 'development' ||
      __RELEASE_CHANNEL__ === 'test'
    ) {
      return
    }

    updateStore.checkForUpdates(inBackground)
  }

  private getDotComAccount(): Account | null {
    const dotComAccount = this.state.accounts.find(
      a => a.endpoint === getDotComAPIEndpoint()
    )
    return dotComAccount || null
  }

  private getEnterpriseAccount(): Account | null {
    const enterpriseAccount = this.state.accounts.find(
      a => a.endpoint !== getDotComAPIEndpoint()
    )
    return enterpriseAccount || null
  }

  private updateBranch() {
    const { selectedState } = this.state
    if (
      selectedState == null ||
      selectedState.type !== SelectionType.Repository
    ) {
      return
    }

    const { state, repository } = selectedState
    const defaultBranch = state.branchesState.defaultBranch
    if (!defaultBranch) {
      return
    }

    this.props.dispatcher.initializeMergeOperation(
      repository,
      false,
      defaultBranch
    )

    const { mergeStatus } = state.compareState
    this.props.dispatcher.mergeBranch(repository, defaultBranch, mergeStatus)
  }

  private mergeBranch(isSquash: boolean = false) {
    const selectedState = this.state.selectedState
    if (
      selectedState == null ||
      selectedState.type !== SelectionType.Repository
    ) {
      return
    }
    const { repository } = selectedState
    this.props.dispatcher.startMergeBranchOperation(repository, isSquash)
  }

  private compareBranchOnDotcom() {
    const htmlURL = this.getCurrentRepositoryGitHubURL()
    if (!htmlURL) {
      return
    }

    const state = this.state.selectedState
    if (state == null || state.type !== SelectionType.Repository) {
      return
    }

    const branchTip = state.state.branchesState.tip
    if (
      branchTip.kind !== TipState.Valid ||
      !branchTip.branch.upstreamWithoutRemote
    ) {
      return
    }

    const compareURL = `${htmlURL}/compare/${branchTip.branch.upstreamWithoutRemote}`
    this.props.dispatcher.openInBrowser(compareURL)
  }

  private openCurrentRepositoryWorkingDirectory() {
    const state = this.state.selectedState
    if (state == null || state.type !== SelectionType.Repository) {
      return
    }

    this.showRepository(state.repository)
  }

  private renameBranch() {
    const state = this.state.selectedState
    if (state == null || state.type !== SelectionType.Repository) {
      return
    }

    const tip = state.state.branchesState.tip
    if (tip.kind === TipState.Valid) {
      this.props.dispatcher.showPopup({
        type: PopupType.RenameBranch,
        repository: state.repository,
        branch: tip.branch,
      })
    }
  }

  private deleteBranch() {
    const state = this.state.selectedState
    if (state === null || state.type !== SelectionType.Repository) {
      return
    }

    const tip = state.state.branchesState.tip

    if (tip.kind === TipState.Valid) {
      const currentPullRequest = state.state.branchesState.currentPullRequest
      if (currentPullRequest !== null) {
        this.props.dispatcher.showPopup({
          type: PopupType.DeletePullRequest,
          repository: state.repository,
          branch: tip.branch,
          pullRequest: currentPullRequest,
        })
      } else {
        const existsOnRemote = state.state.aheadBehind !== null

        this.props.dispatcher.showPopup({
          type: PopupType.DeleteBranch,
          repository: state.repository,
          branch: tip.branch,
          existsOnRemote: existsOnRemote,
        })
      }
    }
  }

  private discardAllChanges() {
    const state = this.state.selectedState

    if (state == null || state.type !== SelectionType.Repository) {
      return
    }

    const { workingDirectory } = state.state.changesState

    this.props.dispatcher.showPopup({
      type: PopupType.ConfirmDiscardChanges,
      repository: state.repository,
      files: workingDirectory.files,
      showDiscardChangesSetting: false,
      discardingAllChanges: true,
    })
  }

  private stashAllChanges() {
    const repository = this.getRepository()

    if (repository !== null && repository instanceof Repository) {
      this.props.dispatcher.createStashForCurrentBranch(repository)
    }
  }

  private showAddLocalRepo = () => {
    return this.props.dispatcher.showPopup({ type: PopupType.AddRepository })
  }

  private showCreateRepository = () => {
    this.props.dispatcher.showPopup({
      type: PopupType.CreateRepository,
    })
  }

  private showCloneRepo = (cloneUrl?: string) => {
    let initialURL: string | null = null

    if (cloneUrl !== undefined) {
      this.props.dispatcher.changeCloneRepositoriesTab(
        CloneRepositoryTab.Generic
      )
      initialURL = cloneUrl
    }

    return this.props.dispatcher.showPopup({
      type: PopupType.CloneRepository,
      initialURL,
    })
  }

  private showCreateTutorialRepositoryPopup = () => {
    const account = this.getDotComAccount() || this.getEnterpriseAccount()

    if (account === null) {
      return
    }

    this.props.dispatcher.showPopup({
      type: PopupType.CreateTutorialRepository,
      account,
    })
  }

  private onResumeTutorialRepository = () => {
    const tutorialRepository = this.getSelectedTutorialRepository()
    if (!tutorialRepository) {
      return
    }

    this.props.dispatcher.resumeTutorial(tutorialRepository)
  }

  private getSelectedTutorialRepository() {
    const { selectedState } = this.state
    const selectedRepository =
      selectedState && selectedState.type === SelectionType.Repository
        ? selectedState.repository
        : null

    const isTutorialRepository =
      selectedRepository && selectedRepository.isTutorialRepository

    return isTutorialRepository ? selectedRepository : null
  }

  private showAbout() {
    this.props.dispatcher.showPopup({ type: PopupType.About })
  }

  private async showHistory(showBranchList: boolean = false) {
    const state = this.state.selectedState
    if (state == null || state.type !== SelectionType.Repository) {
      return
    }

    await this.props.dispatcher.closeCurrentFoldout()

    await this.props.dispatcher.initializeCompare(state.repository, {
      kind: HistoryTabMode.History,
    })

    await this.props.dispatcher.changeRepositorySection(
      state.repository,
      RepositorySectionTab.History
    )

    await this.props.dispatcher.updateCompareForm(state.repository, {
      filterText: '',
      showBranchList,
    })
  }

  private showChanges() {
    const state = this.state.selectedState
    if (state == null || state.type !== SelectionType.Repository) {
      return
    }

    this.props.dispatcher.closeCurrentFoldout()
    return this.props.dispatcher.changeRepositorySection(
      state.repository,
      RepositorySectionTab.Changes
    )
  }

  private chooseRepository() {
    if (
      this.state.currentFoldout &&
      this.state.currentFoldout.type === FoldoutType.Repository
    ) {
      return this.props.dispatcher.closeFoldout(FoldoutType.Repository)
    }

    return this.props.dispatcher.showFoldout({
      type: FoldoutType.Repository,
    })
  }

  private showBranches() {
    const state = this.state.selectedState
    if (state == null || state.type !== SelectionType.Repository) {
      return
    }

    if (
      this.state.currentFoldout &&
      this.state.currentFoldout.type === FoldoutType.Branch
    ) {
      return this.props.dispatcher.closeFoldout(FoldoutType.Branch)
    }

    return this.props.dispatcher.showFoldout({ type: FoldoutType.Branch })
  }

  private push(options?: { forceWithLease: boolean }) {
    const state = this.state.selectedState
    if (state == null || state.type !== SelectionType.Repository) {
      return
    }

    if (options && options.forceWithLease) {
      this.props.dispatcher.confirmOrForcePush(state.repository)
    } else {
      this.props.dispatcher.push(state.repository)
    }
  }

  private async pull() {
    const state = this.state.selectedState
    if (state == null || state.type !== SelectionType.Repository) {
      return
    }

    this.props.dispatcher.pull(state.repository)
  }

  private showStashedChanges() {
    const state = this.state.selectedState
    if (state == null || state.type !== SelectionType.Repository) {
      return
    }

    this.props.dispatcher.selectStashedFile(state.repository)
  }

  private hideStashedChanges() {
    const state = this.state.selectedState
    if (state == null || state.type !== SelectionType.Repository) {
      return
    }

    this.props.dispatcher.hideStashedChanges(state.repository)
  }

  public componentDidMount() {
    document.ondragover = e => {
      if (e.dataTransfer != null) {
        if (this.isShowingModal) {
          e.dataTransfer.dropEffect = 'none'
        } else {
          e.dataTransfer.dropEffect = 'copy'
        }
      }

      e.preventDefault()
    }

    document.ondrop = e => {
      e.preventDefault()
    }

    document.body.ondrop = e => {
      if (this.isShowingModal) {
        return
      }
      if (e.dataTransfer != null) {
        const files = e.dataTransfer.files
        this.handleDragAndDrop(files)
      }
      e.preventDefault()
    }

    if (shouldRenderApplicationMenu()) {
      window.addEventListener('keydown', this.onWindowKeyDown)
      window.addEventListener('keyup', this.onWindowKeyUp)
    }
  }

  /**
   * On Windows pressing the Alt key and holding it down should
   * highlight the application menu.
   *
   * This method in conjunction with the onWindowKeyUp sets the
   * appMenuToolbarHighlight state when the Alt key (and only the
   * Alt key) is pressed.
   */
  private onWindowKeyDown = (event: KeyboardEvent) => {
    if (event.defaultPrevented) {
      return
    }

    if (this.isShowingModal) {
      return
    }

    if (shouldRenderApplicationMenu()) {
      if (event.key === 'Shift' && event.altKey) {
        this.props.dispatcher.setAccessKeyHighlightState(false)
      } else if (event.key === 'Alt') {
        if (event.shiftKey) {
          return
        }
        // Immediately close the menu if open and the user hits Alt. This is
        // a Windows convention.
        if (
          this.state.currentFoldout &&
          this.state.currentFoldout.type === FoldoutType.AppMenu
        ) {
          // Only close it the menu when the key is pressed if there's an open
          // menu. If there isn't we should close it when the key is released
          // instead and that's taken care of in the onWindowKeyUp function.
          if (this.state.appMenuState.length > 1) {
            this.props.dispatcher.setAppMenuState(menu => menu.withReset())
            this.props.dispatcher.closeFoldout(FoldoutType.AppMenu)
          }
        }

        this.props.dispatcher.setAccessKeyHighlightState(true)
      } else if (event.altKey && !event.ctrlKey && !event.metaKey) {
        if (this.state.appMenuState.length) {
          const candidates = this.state.appMenuState[0].items
          const menuItemForAccessKey = findItemByAccessKey(
            event.key,
            candidates
          )

          if (menuItemForAccessKey && itemIsSelectable(menuItemForAccessKey)) {
            if (menuItemForAccessKey.type === 'submenuItem') {
              this.props.dispatcher.setAppMenuState(menu =>
                menu
                  .withReset()
                  .withSelectedItem(menuItemForAccessKey)
                  .withOpenedMenu(menuItemForAccessKey, true)
              )

              this.props.dispatcher.showFoldout({
                type: FoldoutType.AppMenu,
                enableAccessKeyNavigation: true,
                openedWithAccessKey: true,
              })
            } else {
              this.props.dispatcher.executeMenuItem(menuItemForAccessKey)
            }

            event.preventDefault()
          }
        }
      } else if (!event.altKey) {
        this.props.dispatcher.setAccessKeyHighlightState(false)
      }
    }

    this.lastKeyPressed = event.key
  }

  /**
   * Open the application menu foldout when the Alt key is pressed.
   *
   * See onWindowKeyDown for more information.
   */
  private onWindowKeyUp = (event: KeyboardEvent) => {
    if (event.defaultPrevented) {
      return
    }

    if (shouldRenderApplicationMenu()) {
      if (event.key === 'Alt') {
        this.props.dispatcher.setAccessKeyHighlightState(false)

        if (this.lastKeyPressed === 'Alt') {
          if (
            this.state.currentFoldout &&
            this.state.currentFoldout.type === FoldoutType.AppMenu
          ) {
            this.props.dispatcher.setAppMenuState(menu => menu.withReset())
            this.props.dispatcher.closeFoldout(FoldoutType.AppMenu)
          } else {
            this.props.dispatcher.showFoldout({
              type: FoldoutType.AppMenu,
              enableAccessKeyNavigation: true,
              openedWithAccessKey: false,
            })
          }
        }
      }
    }
  }

  private async handleDragAndDrop(fileList: FileList) {
    const paths = [...fileList].map(x => x.path)
    const { dispatcher } = this.props

    // If they're bulk adding repositories then just blindly try to add them.
    // But if they just dragged one, use the dialog so that they can initialize
    // it if needed.
    if (paths.length > 1) {
      const addedRepositories = await dispatcher.addRepositories(paths)

      if (addedRepositories.length > 0) {
        dispatcher.recordAddExistingRepository()
        await dispatcher.selectRepository(addedRepositories[0])
      }
    } else if (paths.length === 1) {
      // user may accidentally provide a folder within the repository
      // this ensures we use the repository root, if it is actually a repository
      // otherwise we consider it an untracked repository
      const first = paths[0]
      const path = (await validatedRepositoryPath(first)) ?? first

      const { repositories } = this.state
      const existingRepository = matchExistingRepository(repositories, path)

      if (existingRepository) {
        await dispatcher.selectRepository(existingRepository)
      } else {
        await this.showPopup({ type: PopupType.AddRepository, path })
      }
    }
  }

  private removeRepository = (
    repository: Repository | CloningRepository | null
  ) => {
    if (!repository) {
      return
    }

    if (repository instanceof CloningRepository || repository.missing) {
      this.props.dispatcher.removeRepository(repository, false)
      return
    }

    if (this.state.askForConfirmationOnRepositoryRemoval) {
      this.props.dispatcher.showPopup({
        type: PopupType.RemoveRepository,
        repository,
      })
    } else {
      this.props.dispatcher.removeRepository(repository, false)
    }
  }

  private onConfirmRepoRemoval = async (
    repository: Repository,
    deleteRepoFromDisk: boolean
  ) => {
    await this.props.dispatcher.removeRepository(repository, deleteRepoFromDisk)
  }

  private getRepository(): Repository | CloningRepository | null {
    const state = this.state.selectedState
    if (state == null) {
      return null
    }

    return state.repository
  }

  private showRebaseDialog() {
    const repository = this.getRepository()

    if (!repository || repository instanceof CloningRepository) {
      return
    }

    this.props.dispatcher.showRebaseDialog(repository)
  }

  private showRepositorySettings() {
    const repository = this.getRepository()

    if (!repository || repository instanceof CloningRepository) {
      return
    }
    this.props.dispatcher.showPopup({
      type: PopupType.RepositorySettings,
      repository,
    })
  }

  /**
   * Opens a browser to the issue creation page
   * of the current GitHub repository.
   */
  private openIssueCreationOnGitHub() {
    const repository = this.getRepository()
    // this will likely never be null since we disable the
    // issue creation menu item for non-GitHub repositories
    if (repository instanceof Repository) {
      this.props.dispatcher.openIssueCreationPage(repository)
    }
  }

  private viewRepositoryOnGitHub() {
    const repository = this.getRepository()

    this.viewOnGitHub(repository)
  }

  /** Returns the URL to the current repository if hosted on GitHub */
  private getCurrentRepositoryGitHubURL() {
    const repository = this.getRepository()

    if (
      !repository ||
      repository instanceof CloningRepository ||
      !repository.gitHubRepository
    ) {
      return null
    }

    return repository.gitHubRepository.htmlURL
  }

  private openCurrentRepositoryInShell = () => {
    const repository = this.getRepository()
    if (!repository) {
      return
    }

    this.openInShell(repository)
  }

  private openCurrentRepositoryInExternalEditor() {
    const repository = this.getRepository()
    if (!repository) {
      return
    }

    this.openInExternalEditor(repository)
  }

  /**
   * Conditionally renders a menu bar. The menu bar is currently only rendered
   * on Windows.
   */
  private renderAppMenuBar() {
    // We only render the app menu bar on Windows
    if (!__WIN32__) {
      return null
    }

    // Have we received an app menu from the main process yet?
    if (!this.state.appMenuState.length) {
      return null
    }

    // Don't render the menu bar during the welcome flow
    if (this.state.showWelcomeFlow) {
      return null
    }

    const currentFoldout = this.state.currentFoldout

    // AppMenuBar requires us to pass a strongly typed AppMenuFoldout state or
    // null if the AppMenu foldout is not currently active.
    const foldoutState =
      currentFoldout && currentFoldout.type === FoldoutType.AppMenu
        ? currentFoldout
        : null

    return (
      <AppMenuBar
        appMenu={this.state.appMenuState}
        dispatcher={this.props.dispatcher}
        highlightAppMenuAccessKeys={this.state.highlightAccessKeys}
        foldoutState={foldoutState}
        onLostFocus={this.onMenuBarLostFocus}
      />
    )
  }

  private onMenuBarLostFocus = () => {
    // Note: This event is emitted in an animation frame separate from
    // that of the AppStore. See onLostFocusWithin inside of the AppMenuBar
    // for more details. This means that it's possible that the current
    // app state in this component's state might be out of date so take
    // caution when considering app state in this method.
    this.props.dispatcher.closeFoldout(FoldoutType.AppMenu)
    this.props.dispatcher.setAppMenuState(menu => menu.withReset())
  }

  private renderTitlebar() {
    const inFullScreen = this.state.windowState === 'full-screen'

    const menuBarActive =
      this.state.currentFoldout &&
      this.state.currentFoldout.type === FoldoutType.AppMenu

    // When we're in full-screen mode on Windows we only need to render
    // the title bar when the menu bar is active. On other platforms we
    // never render the title bar while in full-screen mode.
    if (inFullScreen) {
      if (!__WIN32__ || !menuBarActive) {
        return null
      }
    }

    const showAppIcon = __WIN32__ && !this.state.showWelcomeFlow
    const inWelcomeFlow = this.state.showWelcomeFlow
    const inNoRepositoriesView = this.inNoRepositoriesViewState()

    // The light title bar style should only be used while we're in
    // the welcome flow as well as the no-repositories blank slate
    // on macOS. The latter case has to do with the application menu
    // being part of the title bar on Windows. We need to render
    // the app menu in the no-repositories blank slate on Windows but
    // the menu doesn't support the light style at the moment so we're
    // forcing it to use the dark style.
    const titleBarStyle =
      inWelcomeFlow || (__DARWIN__ && inNoRepositoriesView) ? 'light' : 'dark'

    return (
      <TitleBar
        showAppIcon={showAppIcon}
        titleBarStyle={titleBarStyle}
        windowState={this.state.windowState}
        windowZoomFactor={this.state.windowZoomFactor}
      >
        {this.renderAppMenuBar()}
      </TitleBar>
    )
  }

  private onPopupDismissed = (popupType: PopupType) => {
    return this.props.dispatcher.closePopup(popupType)
  }

  private onContinueWithUntrustedCertificate = (
    certificate: Electron.Certificate
  ) => {
    showCertificateTrustDialog(
      certificate,
      'Could not securely connect to the server, because its certificate is not trusted. Attackers might be trying to steal your information.\n\nTo connect unsafely, which may put your data at risk, you can “Always trust” the certificate and try again.'
    )
  }

  private onUpdateAvailableDismissed = () =>
    this.props.dispatcher.setUpdateBannerVisibility(false)

  private currentPopupContent(): JSX.Element | null {
    // Hide any dialogs while we're displaying an error
    if (this.state.errors.length) {
      return null
    }

    const popup = this.state.currentPopup

    if (!popup) {
      return null
    }

    const onPopupDismissedFn = this.getOnPopupDismissedFn(popup.type)

    switch (popup.type) {
      case PopupType.RenameBranch:
        const stash =
          this.state.selectedState !== null &&
          this.state.selectedState.type === SelectionType.Repository
            ? this.state.selectedState.state.changesState.stashEntry
            : null
        return (
          <RenameBranch
            key="rename-branch"
            dispatcher={this.props.dispatcher}
            repository={popup.repository}
            branch={popup.branch}
            stash={stash}
            onDismissed={onPopupDismissedFn}
          />
        )
      case PopupType.DeleteBranch:
        return (
          <DeleteBranch
            key="delete-branch"
            dispatcher={this.props.dispatcher}
            repository={popup.repository}
            branch={popup.branch}
            existsOnRemote={popup.existsOnRemote}
            onDismissed={onPopupDismissedFn}
            onDeleted={this.onBranchDeleted}
          />
        )
      case PopupType.DeleteRemoteBranch:
        return (
          <DeleteRemoteBranch
            key="delete-remote-branch"
            dispatcher={this.props.dispatcher}
            repository={popup.repository}
            branch={popup.branch}
            onDismissed={onPopupDismissedFn}
            onDeleted={this.onBranchDeleted}
          />
        )
      case PopupType.ConfirmDiscardChanges:
        const showSetting =
          popup.showDiscardChangesSetting === undefined
            ? true
            : popup.showDiscardChangesSetting
        const discardingAllChanges =
          popup.discardingAllChanges === undefined
            ? false
            : popup.discardingAllChanges

        return (
          <DiscardChanges
            key="discard-changes"
            repository={popup.repository}
            dispatcher={this.props.dispatcher}
            files={popup.files}
            confirmDiscardChanges={
              this.state.askForConfirmationOnDiscardChanges
            }
            showDiscardChangesSetting={showSetting}
            discardingAllChanges={discardingAllChanges}
            onDismissed={onPopupDismissedFn}
            onConfirmDiscardChangesChanged={this.onConfirmDiscardChangesChanged}
          />
        )
      case PopupType.ConfirmDiscardSelection:
        return (
          <DiscardSelection
            key="discard-selection"
            repository={popup.repository}
            dispatcher={this.props.dispatcher}
            file={popup.file}
            diff={popup.diff}
            selection={popup.selection}
            onDismissed={onPopupDismissedFn}
          />
        )
      case PopupType.Preferences:
        let repository = this.getRepository()

        if (repository instanceof CloningRepository) {
          repository = null
        }

        return (
          <Preferences
            key="preferences"
            initialSelectedTab={popup.initialSelectedTab}
            dispatcher={this.props.dispatcher}
            dotComAccount={this.getDotComAccount()}
            confirmRepositoryRemoval={
              this.state.askForConfirmationOnRepositoryRemoval
            }
            confirmDiscardChanges={
              this.state.askForConfirmationOnDiscardChanges
            }
            confirmForcePush={this.state.askForConfirmationOnForcePush}
            uncommittedChangesStrategy={this.state.uncommittedChangesStrategy}
            selectedExternalEditor={this.state.selectedExternalEditor}
            useWindowsOpenSSH={this.state.useWindowsOpenSSH}
            notificationsEnabled={this.state.notificationsEnabled}
            optOutOfUsageTracking={this.state.optOutOfUsageTracking}
            enterpriseAccount={this.getEnterpriseAccount()}
            repository={repository}
            onDismissed={onPopupDismissedFn}
            selectedShell={this.state.selectedShell}
            selectedTheme={this.state.selectedTheme}
            customTheme={this.state.customTheme}
            repositoryIndicatorsEnabled={this.state.repositoryIndicatorsEnabled}
          />
        )
      case PopupType.RepositorySettings: {
        const repository = popup.repository
        const state = this.props.repositoryStateManager.get(repository)
        const repositoryAccount = getAccountForRepository(
          this.state.accounts,
          repository
        )

        return (
          <RepositorySettings
            key={`repository-settings-${repository.hash}`}
            initialSelectedTab={popup.initialSelectedTab}
            remote={state.remote}
            dispatcher={this.props.dispatcher}
            repository={repository}
            repositoryAccount={repositoryAccount}
            onDismissed={onPopupDismissedFn}
          />
        )
      }
      case PopupType.SignIn:
        return (
          <SignIn
            key="sign-in"
            signInState={this.state.signInState}
            dispatcher={this.props.dispatcher}
            onDismissed={onPopupDismissedFn}
          />
        )
      case PopupType.AddRepository:
        return (
          <AddExistingRepository
            key="add-existing-repository"
            onDismissed={onPopupDismissedFn}
            dispatcher={this.props.dispatcher}
            path={popup.path}
          />
        )
      case PopupType.CreateRepository:
        return (
          <CreateRepository
            key="create-repository"
            onDismissed={onPopupDismissedFn}
            dispatcher={this.props.dispatcher}
            initialPath={popup.path}
          />
        )
      case PopupType.CloneRepository:
        return (
          <CloneRepository
            key="clone-repository"
            dotComAccount={this.getDotComAccount()}
            enterpriseAccount={this.getEnterpriseAccount()}
            initialURL={popup.initialURL}
            onDismissed={onPopupDismissedFn}
            dispatcher={this.props.dispatcher}
            selectedTab={this.state.selectedCloneRepositoryTab}
            onTabSelected={this.onCloneRepositoriesTabSelected}
            apiRepositories={this.state.apiRepositories}
            onRefreshRepositories={this.onRefreshRepositories}
          />
        )
      case PopupType.CreateBranch: {
        const state = this.props.repositoryStateManager.get(popup.repository)
        const branchesState = state.branchesState
        const repository = popup.repository

        if (branchesState.tip.kind === TipState.Unknown) {
          onPopupDismissedFn()
          return null
        }

        let upstreamGhRepo: GitHubRepository | null = null
        let upstreamDefaultBranch: Branch | null = null

        if (isRepositoryWithGitHubRepository(repository)) {
          upstreamGhRepo = getNonForkGitHubRepository(repository)
          upstreamDefaultBranch = findDefaultUpstreamBranch(
            repository,
            branchesState.allBranches
          )
        }

        return (
          <CreateBranch
            key="create-branch"
            tip={branchesState.tip}
            defaultBranch={branchesState.defaultBranch}
            upstreamDefaultBranch={upstreamDefaultBranch}
            allBranches={branchesState.allBranches}
            repository={repository}
            targetCommit={popup.targetCommit}
            upstreamGitHubRepository={upstreamGhRepo}
            onBranchCreatedFromCommit={this.onBranchCreatedFromCommit}
            onDismissed={onPopupDismissedFn}
            dispatcher={this.props.dispatcher}
            initialName={popup.initialName || ''}
          />
        )
      }
      case PopupType.InstallGit:
        return (
          <InstallGit
            key="install-git"
            onDismissed={onPopupDismissedFn}
            onOpenShell={this.onOpenShellIgnoreWarning}
            path={popup.path}
          />
        )
      case PopupType.About:
        const version = __DEV__ ? __SHA__.substr(0, 10) : getVersion()

        return (
          <About
            key="about"
            onDismissed={onPopupDismissedFn}
            applicationName={getName()}
            applicationVersion={version}
            applicationArchitecture={process.arch}
            onCheckForUpdates={this.onCheckForUpdates}
            onShowAcknowledgements={this.showAcknowledgements}
            onShowTermsAndConditions={this.showTermsAndConditions}
          />
        )
      case PopupType.PublishRepository:
        return (
          <Publish
            key="publish"
            dispatcher={this.props.dispatcher}
            repository={popup.repository}
            accounts={this.state.accounts}
            onDismissed={onPopupDismissedFn}
          />
        )
      case PopupType.UntrustedCertificate:
        return (
          <UntrustedCertificate
            key="untrusted-certificate"
            certificate={popup.certificate}
            url={popup.url}
            onDismissed={onPopupDismissedFn}
            onContinue={this.onContinueWithUntrustedCertificate}
          />
        )
      case PopupType.Acknowledgements:
        return (
          <Acknowledgements
            key="acknowledgements"
            onDismissed={onPopupDismissedFn}
            applicationVersion={getVersion()}
          />
        )
      case PopupType.RemoveRepository:
        return (
          <ConfirmRemoveRepository
            key="confirm-remove-repository"
            repository={popup.repository}
            onConfirmation={this.onConfirmRepoRemoval}
            onDismissed={onPopupDismissedFn}
          />
        )
      case PopupType.TermsAndConditions:
        return (
          <TermsAndConditions
            key="terms-and-conditions"
            onDismissed={onPopupDismissedFn}
          />
        )
      case PopupType.PushBranchCommits:
        return (
          <PushBranchCommits
            key="push-branch-commits"
            dispatcher={this.props.dispatcher}
            repository={popup.repository}
            branch={popup.branch}
            unPushedCommits={popup.unPushedCommits}
            onConfirm={this.openCreatePullRequestInBrowser}
            onDismissed={onPopupDismissedFn}
          />
        )
      case PopupType.CLIInstalled:
        return (
          <CLIInstalled key="cli-installed" onDismissed={onPopupDismissedFn} />
        )
      case PopupType.GenericGitAuthentication:
        return (
          <GenericGitAuthentication
            key="generic-git-authentication"
            hostname={popup.hostname}
            onDismiss={onPopupDismissedFn}
            onSave={this.onSaveCredentials}
            retryAction={popup.retryAction}
          />
        )
      case PopupType.ExternalEditorFailed:
        const openPreferences = popup.openPreferences
        const suggestDefaultEditor = popup.suggestDefaultEditor

        return (
          <EditorError
            key="editor-error"
            message={popup.message}
            onDismissed={onPopupDismissedFn}
            showPreferencesDialog={this.onShowAdvancedPreferences}
            viewPreferences={openPreferences}
            suggestDefaultEditor={suggestDefaultEditor}
          />
        )
      case PopupType.OpenShellFailed:
        return (
          <ShellError
            key="shell-error"
            message={popup.message}
            onDismissed={onPopupDismissedFn}
            showPreferencesDialog={this.onShowAdvancedPreferences}
          />
        )
      case PopupType.InitializeLFS:
        return (
          <InitializeLFS
            key="initialize-lfs"
            repositories={popup.repositories}
            onDismissed={onPopupDismissedFn}
            onInitialize={this.initializeLFS}
          />
        )
      case PopupType.LFSAttributeMismatch:
        return (
          <AttributeMismatch
            key="lsf-attribute-mismatch"
            onDismissed={onPopupDismissedFn}
            onUpdateExistingFilters={this.updateExistingLFSFilters}
          />
        )
      case PopupType.UpstreamAlreadyExists:
        return (
          <UpstreamAlreadyExists
            key="upstream-already-exists"
            repository={popup.repository}
            existingRemote={popup.existingRemote}
            onDismissed={onPopupDismissedFn}
            onUpdate={this.onUpdateExistingUpstreamRemote}
            onIgnore={this.onIgnoreExistingUpstreamRemote}
          />
        )
      case PopupType.ReleaseNotes:
        return (
          <ReleaseNotes
            key="release-notes"
            emoji={this.state.emoji}
            newRelease={popup.newRelease}
            onDismissed={onPopupDismissedFn}
          />
        )
      case PopupType.DeletePullRequest:
        return (
          <DeletePullRequest
            key="delete-pull-request"
            dispatcher={this.props.dispatcher}
            repository={popup.repository}
            branch={popup.branch}
            onDismissed={onPopupDismissedFn}
            pullRequest={popup.pullRequest}
          />
        )
      case PopupType.OversizedFiles:
        return (
          <OversizedFiles
            key="oversized-files"
            oversizedFiles={popup.oversizedFiles}
            onDismissed={onPopupDismissedFn}
            dispatcher={this.props.dispatcher}
            context={popup.context}
            repository={popup.repository}
          />
        )
      case PopupType.CommitConflictsWarning:
        return (
          <CommitConflictsWarning
            key="commit-conflicts-warning"
            dispatcher={this.props.dispatcher}
            files={popup.files}
            repository={popup.repository}
            context={popup.context}
            onDismissed={onPopupDismissedFn}
          />
        )
      case PopupType.PushNeedsPull:
        return (
          <PushNeedsPullWarning
            key="push-needs-pull"
            dispatcher={this.props.dispatcher}
            repository={popup.repository}
            onDismissed={onPopupDismissedFn}
          />
        )
      case PopupType.ConfirmForcePush: {
        const { askForConfirmationOnForcePush } = this.state

        return (
          <ConfirmForcePush
            key="confirm-force-push"
            dispatcher={this.props.dispatcher}
            repository={popup.repository}
            upstreamBranch={popup.upstreamBranch}
            askForConfirmationOnForcePush={askForConfirmationOnForcePush}
            onDismissed={onPopupDismissedFn}
          />
        )
      }
      case PopupType.StashAndSwitchBranch: {
        const { repository, branchToCheckout } = popup
        const {
          branchesState,
          changesState,
        } = this.props.repositoryStateManager.get(repository)
        const { tip } = branchesState

        if (tip.kind !== TipState.Valid) {
          return null
        }

        const currentBranch = tip.branch
        const hasAssociatedStash = changesState.stashEntry !== null

        return (
          <StashAndSwitchBranch
            key="stash-and-switch-branch"
            dispatcher={this.props.dispatcher}
            repository={popup.repository}
            currentBranch={currentBranch}
            branchToCheckout={branchToCheckout}
            hasAssociatedStash={hasAssociatedStash}
            onDismissed={onPopupDismissedFn}
          />
        )
      }
      case PopupType.ConfirmOverwriteStash: {
        const { repository, branchToCheckout: branchToCheckout } = popup
        return (
          <OverwriteStash
            key="overwrite-stash"
            dispatcher={this.props.dispatcher}
            repository={repository}
            branchToCheckout={branchToCheckout}
            onDismissed={onPopupDismissedFn}
          />
        )
      }
      case PopupType.ConfirmDiscardStash: {
        const { repository, stash } = popup

        return (
          <ConfirmDiscardStashDialog
            key="confirm-discard-stash-dialog"
            dispatcher={this.props.dispatcher}
            repository={repository}
            stash={stash}
            onDismissed={onPopupDismissedFn}
          />
        )
      }
      case PopupType.CreateTutorialRepository: {
        return (
          <CreateTutorialRepositoryDialog
            key="create-tutorial-repository-dialog"
            account={popup.account}
            progress={popup.progress}
            onDismissed={onPopupDismissedFn}
            onCreateTutorialRepository={this.onCreateTutorialRepository}
          />
        )
      }
      case PopupType.ConfirmExitTutorial: {
        return (
          <ConfirmExitTutorial
            key="confirm-exit-tutorial"
            onDismissed={onPopupDismissedFn}
            onContinue={this.onExitTutorialToHomeScreen}
          />
        )
      }
      case PopupType.PushRejectedDueToMissingWorkflowScope:
        return (
          <WorkflowPushRejectedDialog
            onDismissed={onPopupDismissedFn}
            rejectedPath={popup.rejectedPath}
            dispatcher={this.props.dispatcher}
            repository={popup.repository}
          />
        )
      case PopupType.SAMLReauthRequired:
        return (
          <SAMLReauthRequiredDialog
            onDismissed={onPopupDismissedFn}
            organizationName={popup.organizationName}
            endpoint={popup.endpoint}
            retryAction={popup.retryAction}
            dispatcher={this.props.dispatcher}
          />
        )
      case PopupType.CreateFork:
        return (
          <CreateForkDialog
            onDismissed={onPopupDismissedFn}
            dispatcher={this.props.dispatcher}
            repository={popup.repository}
            account={popup.account}
          />
        )
      case PopupType.CreateTag: {
        return (
          <CreateTag
            key="create-tag"
            repository={popup.repository}
            onDismissed={onPopupDismissedFn}
            dispatcher={this.props.dispatcher}
            targetCommitSha={popup.targetCommitSha}
            initialName={popup.initialName}
            localTags={popup.localTags}
          />
        )
      }
      case PopupType.DeleteTag: {
        return (
          <DeleteTag
            key="delete-tag"
            repository={popup.repository}
            onDismissed={onPopupDismissedFn}
            dispatcher={this.props.dispatcher}
            tagName={popup.tagName}
          />
        )
      }
      case PopupType.ChooseForkSettings: {
        return (
          <ChooseForkSettings
            repository={popup.repository}
            onDismissed={onPopupDismissedFn}
            dispatcher={this.props.dispatcher}
          />
        )
      }
      case PopupType.LocalChangesOverwritten:
        const selectedState = this.state.selectedState

        const existingStash =
          selectedState !== null &&
          selectedState.type === SelectionType.Repository
            ? selectedState.state.changesState.stashEntry
            : null

        return (
          <LocalChangesOverwrittenDialog
            repository={popup.repository}
            dispatcher={this.props.dispatcher}
            hasExistingStash={existingStash !== null}
            retryAction={popup.retryAction}
            onDismissed={onPopupDismissedFn}
            files={popup.files}
          />
        )
      case PopupType.MoveToApplicationsFolder: {
        return (
          <MoveToApplicationsFolder
            dispatcher={this.props.dispatcher}
            onDismissed={onPopupDismissedFn}
          />
        )
      }
      case PopupType.ChangeRepositoryAlias: {
        return (
          <ChangeRepositoryAlias
            dispatcher={this.props.dispatcher}
            repository={popup.repository}
            onDismissed={onPopupDismissedFn}
          />
        )
      }
      case PopupType.ThankYou:
        return (
          <ThankYou
            key="thank-you"
            emoji={this.state.emoji}
            userContributions={popup.userContributions}
            friendlyName={popup.friendlyName}
            latestVersion={popup.latestVersion}
            onDismissed={onPopupDismissedFn}
          />
        )
      case PopupType.CommitMessage:
        const repositoryState = this.props.repositoryStateManager.get(
          popup.repository
        )

        const { tip } = repositoryState.branchesState
        const currentBranchName: string | null =
          tip.kind === TipState.Valid ? tip.branch.name : null

        const hasWritePermissionForRepository =
          popup.repository.gitHubRepository === null ||
          hasWritePermission(popup.repository.gitHubRepository)

        const autocompletionProviders = buildAutocompletionProviders(
          popup.repository,
          this.props.dispatcher,
          this.state.emoji,
          this.props.issuesStore,
          this.props.gitHubUserStore,
          this.state.accounts
        )

        return (
          <CommitMessageDialog
            key="commit-message"
            autocompletionProviders={autocompletionProviders}
            branch={currentBranchName}
            coAuthors={popup.coAuthors}
            commitAuthor={repositoryState.commitAuthor}
            commitMessage={popup.commitMessage}
            commitSpellcheckEnabled={this.state.commitSpellcheckEnabled}
            dialogButtonText={popup.dialogButtonText}
            dialogTitle={popup.dialogTitle}
            dispatcher={this.props.dispatcher}
            prepopulateCommitSummary={popup.prepopulateCommitSummary}
            repository={popup.repository}
            showBranchProtected={
              repositoryState.changesState.currentBranchProtected
            }
            showCoAuthoredBy={popup.showCoAuthoredBy}
            showNoWriteAccess={!hasWritePermissionForRepository}
            onDismissed={onPopupDismissedFn}
            onSubmitCommitMessage={popup.onSubmitCommitMessage}
          />
        )
      case PopupType.MultiCommitOperation: {
        const { selectedState, emoji } = this.state

        if (
          selectedState === null ||
          selectedState.type !== SelectionType.Repository
        ) {
          return null
        }

        const { changesState, multiCommitOperationState } = selectedState.state
        const { workingDirectory, conflictState } = changesState
        if (multiCommitOperationState === null) {
          log.warn(
            '[App] invalid state encountered - multi commit flow should not be active when step is null'
          )
          return null
        }

        return (
          <MultiCommitOperation
            key="multi-commit-operation"
            repository={popup.repository}
            dispatcher={this.props.dispatcher}
            state={multiCommitOperationState}
            conflictState={conflictState}
            emoji={emoji}
            workingDirectory={workingDirectory}
            askForConfirmationOnForcePush={
              this.state.askForConfirmationOnForcePush
            }
            openFileInExternalEditor={this.openFileInExternalEditor}
            resolvedExternalEditor={this.state.resolvedExternalEditor}
            openRepositoryInShell={this.openCurrentRepositoryInShell}
          />
        )
      }
      case PopupType.WarnLocalChangesBeforeUndo: {
        const { repository, commit, isWorkingDirectoryClean } = popup
        return (
          <WarnLocalChangesBeforeUndo
            key="warn-local-changes-before-undo"
            dispatcher={this.props.dispatcher}
            repository={repository}
            commit={commit}
            isWorkingDirectoryClean={isWorkingDirectoryClean}
            onDismissed={onPopupDismissedFn}
          />
        )
      }
      case PopupType.WarningBeforeReset: {
        const { repository, commit } = popup
        return (
          <WarningBeforeReset
            key="warning-before-reset"
            dispatcher={this.props.dispatcher}
            repository={repository}
            commit={commit}
            onDismissed={onPopupDismissedFn}
          />
        )
      }
      case PopupType.InvalidatedToken: {
        return (
          <InvalidatedToken
            key="invalidated-token"
            dispatcher={this.props.dispatcher}
            account={popup.account}
            onDismissed={onPopupDismissedFn}
          />
        )
      }
      case PopupType.AddSSHHost: {
        return (
          <AddSSHHost
            key="add-ssh-host"
            host={popup.host}
            ip={popup.ip}
            keyType={popup.keyType}
            fingerprint={popup.fingerprint}
            onSubmit={popup.onSubmit}
            onDismissed={onPopupDismissedFn}
          />
        )
      }
      case PopupType.SSHKeyPassphrase: {
        return (
          <SSHKeyPassphrase
            key="ssh-key-passphrase"
            keyPath={popup.keyPath}
            onSubmit={popup.onSubmit}
            onDismissed={onPopupDismissedFn}
          />
        )
      }
      case PopupType.PullRequestChecksFailed: {
        return (
          <PullRequestChecksFailed
            key="pull-request-checks-failed"
            dispatcher={this.props.dispatcher}
            shouldChangeRepository={popup.needsSelectRepository}
            repository={popup.repository}
            pullRequest={popup.pullRequest}
            commitMessage={popup.commitMessage}
            commitSha={popup.commitSha}
            checks={popup.checks}
            accounts={this.state.accounts}
            onSubmit={onPopupDismissedFn}
            onDismissed={onPopupDismissedFn}
          />
        )
      }
      case PopupType.CICheckRunRerun: {
        return (
          <CICheckRunRerunDialog
            key="rerun-check-runs"
            checkRuns={popup.checkRuns}
            dispatcher={this.props.dispatcher}
            repository={popup.repository}
            prRef={popup.prRef}
            onDismissed={onPopupDismissedFn}
          />
        )
      }
      case PopupType.WarnForcePush: {
        const { askForConfirmationOnForcePush } = this.state
        return (
          <WarnForcePushDialog
            key="warn-force-push"
            dispatcher={this.props.dispatcher}
            operation={popup.operation}
            askForConfirmationOnForcePush={askForConfirmationOnForcePush}
            onBegin={this.getWarnForcePushDialogOnBegin(
              popup.onBegin,
              onPopupDismissedFn
            )}
            onDismissed={onPopupDismissedFn}
          />
        )
      }
      default:
        return assertNever(popup, `Unknown popup type: ${popup}`)
    }
  }

  private getWarnForcePushDialogOnBegin(
    onBegin: () => void,
    onPopupDismissedFn: () => void
  ) {
    return () => {
      onBegin()
      onPopupDismissedFn()
    }
  }

  private onExitTutorialToHomeScreen = () => {
    const tutorialRepository = this.getSelectedTutorialRepository()
    if (!tutorialRepository) {
      return false
    }

    this.props.dispatcher.pauseTutorial(tutorialRepository)
    return true
  }

  private onCreateTutorialRepository = (account: Account) => {
    this.props.dispatcher.createTutorialRepository(account)
  }

  private onUpdateExistingUpstreamRemote = (repository: Repository) => {
    this.props.dispatcher.updateExistingUpstreamRemote(repository)
  }

  private onIgnoreExistingUpstreamRemote = (repository: Repository) => {
    this.props.dispatcher.ignoreExistingUpstreamRemote(repository)
  }

  private updateExistingLFSFilters = () => {
    this.props.dispatcher.installGlobalLFSFilters(true)
  }

  private initializeLFS = (repositories: ReadonlyArray<Repository>) => {
    this.props.dispatcher.installLFSHooks(repositories)
  }

  private onCloneRepositoriesTabSelected = (tab: CloneRepositoryTab) => {
    this.props.dispatcher.changeCloneRepositoriesTab(tab)
  }

  private onRefreshRepositories = (account: Account) => {
    this.props.dispatcher.refreshApiRepositories(account)
  }

  private onShowAdvancedPreferences = () => {
    this.props.dispatcher.showPopup({
      type: PopupType.Preferences,
      initialSelectedTab: PreferencesTab.Advanced,
    })
  }

  private onBranchCreatedFromCommit = () => {
    const repositoryView = this.repositoryViewRef.current
    if (repositoryView !== null) {
      repositoryView.scrollCompareListToTop()
    }
  }

  private onOpenShellIgnoreWarning = (path: string) => {
    this.props.dispatcher.openShell(path, true)
  }

  private onSaveCredentials = async (
    hostname: string,
    username: string,
    password: string,
    retryAction: RetryAction
  ) => {
    await this.props.dispatcher.saveGenericGitCredentials(
      hostname,
      username,
      password
    )

    this.props.dispatcher.performRetry(retryAction)
  }

  private onCheckForUpdates = () => this.checkForUpdates(false)

  private showAcknowledgements = () => {
    this.props.dispatcher.showPopup({ type: PopupType.Acknowledgements })
  }

  private showTermsAndConditions = () => {
    this.props.dispatcher.showPopup({ type: PopupType.TermsAndConditions })
  }

  private renderPopup() {
    const popupContent = this.currentPopupContent()

    return (
      <TransitionGroup>
        {popupContent && (
          <CSSTransition classNames="modal" timeout={dialogTransitionTimeout}>
            {popupContent}
          </CSSTransition>
        )}
      </TransitionGroup>
    )
  }

  private renderDragElement() {
    return <div id="dragElement">{this.renderCurrentDragElement()}</div>
  }

  /**
   * Render the current drag element based on it's type. Used in conjunction
   * with the `Draggable` component.
   */
  private renderCurrentDragElement(): JSX.Element | null {
    const { currentDragElement, emoji } = this.state
    if (currentDragElement === null) {
      return null
    }

    const { gitHubRepository, commit, selectedCommits } = currentDragElement
    switch (currentDragElement.type) {
      case DragType.Commit:
        return (
          <CommitDragElement
            gitHubRepository={gitHubRepository}
            commit={commit}
            selectedCommits={selectedCommits}
            emoji={emoji}
          />
        )
      default:
        return assertNever(
          currentDragElement.type,
          `Unknown drag element type: ${currentDragElement}`
        )
    }
  }

  private renderZoomInfo() {
    return <ZoomInfo windowZoomFactor={this.state.windowZoomFactor} />
  }

  private renderFullScreenInfo() {
    return <FullScreenInfo windowState={this.state.windowState} />
  }

  private clearError = (error: Error) => this.props.dispatcher.clearError(error)

  private onConfirmDiscardChangesChanged = (value: boolean) => {
    this.props.dispatcher.setConfirmDiscardChangesSetting(value)
  }

  private renderAppError() {
    return (
      <AppError
        errors={this.state.errors}
        onClearError={this.clearError}
        onShowPopup={this.showPopup}
        onRetryAction={this.onRetryAction}
      />
    )
  }

  private onRetryAction = (retryAction: RetryAction) => {
    this.props.dispatcher.performRetry(retryAction)
  }

  private showPopup = (popup: Popup) => {
    this.props.dispatcher.showPopup(popup)
  }

  private getDesktopAppContentsClassNames = (): string => {
    const { currentDragElement } = this.state
    const isCommitBeingDragged =
      currentDragElement !== null && currentDragElement.type === DragType.Commit
    return classNames({
      'commit-being-dragged': isCommitBeingDragged,
      // 'squashing-enabled' is due to feature flagging. If feature flag is
      // removed, we can just delete this line with adjustment to the css file
      'squashing-enabled': isCommitBeingDragged && enableSquashing(),
    })
  }

  private renderApp() {
    return (
      <div
        id="desktop-app-contents"
        className={this.getDesktopAppContentsClassNames()}
      >
        {this.renderToolbar()}
        {this.renderBanner()}
        {this.renderRepository()}
        {this.renderPopup()}
        {this.renderAppError()}
        {this.renderDragElement()}
      </div>
    )
  }

  private renderRepositoryList = (): JSX.Element => {
    const selectedRepository = this.state.selectedState
      ? this.state.selectedState.repository
      : null
    const externalEditorLabel = this.state.selectedExternalEditor
      ? this.state.selectedExternalEditor
      : undefined
    const shellLabel = this.state.selectedShell
    const filterText = this.state.repositoryFilterText
    return (
      <RepositoriesList
        filterText={filterText}
        onFilterTextChanged={this.onRepositoryFilterTextChanged}
        selectedRepository={selectedRepository}
        onSelectionChanged={this.onSelectionChanged}
        repositories={this.state.repositories}
        recentRepositories={this.state.recentRepositories}
        localRepositoryStateLookup={this.state.localRepositoryStateLookup}
        askForConfirmationOnRemoveRepository={
          this.state.askForConfirmationOnRepositoryRemoval
        }
        onRemoveRepository={this.removeRepository}
        onViewOnGitHub={this.viewOnGitHub}
        onOpenInShell={this.openInShell}
        onShowRepository={this.showRepository}
        onOpenInExternalEditor={this.openInExternalEditor}
        externalEditorLabel={externalEditorLabel}
        shellLabel={shellLabel}
        dispatcher={this.props.dispatcher}
      />
    )
  }

  private viewOnGitHub = (
    repository: Repository | CloningRepository | null
  ) => {
    if (!(repository instanceof Repository)) {
      return
    }

    const url = getGitHubHtmlUrl(repository)

    if (url) {
      this.props.dispatcher.openInBrowser(url)
    }
  }

  private openInShell = (repository: Repository | CloningRepository) => {
    if (!(repository instanceof Repository)) {
      return
    }

    this.props.dispatcher.openShell(repository.path)
  }

  private openFileInExternalEditor = (fullPath: string) => {
    this.props.dispatcher.openInExternalEditor(fullPath)
  }

  private openInExternalEditor = (
    repository: Repository | CloningRepository
  ) => {
    if (!(repository instanceof Repository)) {
      return
    }

    this.props.dispatcher.openInExternalEditor(repository.path)
  }

  private showRepository = (repository: Repository | CloningRepository) => {
    if (!(repository instanceof Repository)) {
      return
    }

    shell.showFolderContents(repository.path)
  }

  private onRepositoryDropdownStateChanged = (newState: DropdownState) => {
    if (newState === 'open') {
      this.props.dispatcher.showFoldout({ type: FoldoutType.Repository })
    } else {
      this.props.dispatcher.closeFoldout(FoldoutType.Repository)
    }
  }

  private onExitTutorial = () => {
    if (
      this.state.repositories.length === 1 &&
      isValidTutorialStep(this.state.currentOnboardingTutorialStep)
    ) {
      // If the only repository present is the tutorial repo,
      // prompt for confirmation and exit to the BlankSlateView
      this.props.dispatcher.showPopup({
        type: PopupType.ConfirmExitTutorial,
      })
    } else {
      // Otherwise pop open repositories panel
      this.onRepositoryDropdownStateChanged('open')
    }
  }

  private renderRepositoryToolbarButton() {
    const selection = this.state.selectedState

    const repository = selection ? selection.repository : null

    let icon: OcticonSymbolType
    let title: string
    if (repository) {
      const alias = repository instanceof Repository ? repository.alias : null
      icon = iconForRepository(repository)
      title = alias ?? repository.name
    } else if (this.state.repositories.length > 0) {
      icon = OcticonSymbol.repo
      title = __DARWIN__ ? 'Select a Repository' : 'Select a repository'
    } else {
      icon = OcticonSymbol.repo
      title = __DARWIN__ ? 'No Repositories' : 'No repositories'
    }

    const isOpen =
      this.state.currentFoldout &&
      this.state.currentFoldout.type === FoldoutType.Repository

    const currentState: DropdownState = isOpen ? 'open' : 'closed'

    const tooltip = repository && !isOpen ? repository.path : undefined

    const foldoutWidth = clamp(this.state.sidebarWidth)

    const foldoutStyle: React.CSSProperties = {
      position: 'absolute',
      marginLeft: 0,
      width: foldoutWidth,
      minWidth: foldoutWidth,
      height: '100%',
      top: 0,
    }

    return (
      <ToolbarDropdown
        icon={icon}
        title={title}
        description={__DARWIN__ ? 'Current Repository' : 'Current repository'}
        tooltip={tooltip}
        foldoutStyle={foldoutStyle}
        onDropdownStateChanged={this.onRepositoryDropdownStateChanged}
        dropdownContentRenderer={this.renderRepositoryList}
        dropdownState={currentState}
      />
    )
  }

  private renderPushPullToolbarButton() {
    const selection = this.state.selectedState
    if (!selection || selection.type !== SelectionType.Repository) {
      return null
    }

    const state = selection.state
    const revertProgress = state.revertProgress
    if (revertProgress) {
      return <RevertProgress progress={revertProgress} />
    }

    let remoteName = state.remote ? state.remote.name : null
    const progress = state.pushPullFetchProgress

    const { conflictState } = state.changesState

    const rebaseInProgress =
      conflictState !== null && conflictState.kind === 'rebase'

    const { aheadBehind, branchesState } = state
    const { pullWithRebase, tip } = branchesState

    if (tip.kind === TipState.Valid && tip.branch.upstreamRemoteName !== null) {
      remoteName = tip.branch.upstreamRemoteName
    }

    const isForcePush = isCurrentBranchForcePush(branchesState, aheadBehind)

    return (
      <PushPullButton
        dispatcher={this.props.dispatcher}
        repository={selection.repository}
        aheadBehind={state.aheadBehind}
        numTagsToPush={state.tagsToPush !== null ? state.tagsToPush.length : 0}
        remoteName={remoteName}
        lastFetched={state.lastFetched}
        networkActionInProgress={state.isPushPullFetchInProgress}
        progress={progress}
        tipState={tip.kind}
        pullWithRebase={pullWithRebase}
        rebaseInProgress={rebaseInProgress}
        isForcePush={isForcePush}
        shouldNudge={
          this.state.currentOnboardingTutorialStep === TutorialStep.PushBranch
        }
      />
    )
  }

  private showCreateBranch = () => {
    const selection = this.state.selectedState

    // NB: This should never happen but in the case someone
    // manages to delete the last repository while the drop down is
    // open we'll just bail here.
    if (!selection || selection.type !== SelectionType.Repository) {
      return
    }

    // We explicitly disable the menu item in this scenario so this
    // should never happen.
    if (selection.state.branchesState.tip.kind === TipState.Unknown) {
      return
    }

    const repository = selection.repository

    return this.props.dispatcher.showPopup({
      type: PopupType.CreateBranch,
      repository,
    })
  }

  private openPullRequest = () => {
    const state = this.state.selectedState

    if (state == null || state.type !== SelectionType.Repository) {
      return
    }

    const currentPullRequest = state.state.branchesState.currentPullRequest
    const dispatcher = this.props.dispatcher

    if (currentPullRequest == null) {
      dispatcher.createPullRequest(state.repository)
      dispatcher.recordCreatePullRequest()
    } else {
      dispatcher.showPullRequest(state.repository)
    }
  }

  private openCreatePullRequestInBrowser = (
    repository: Repository,
    branch: Branch
  ) => {
    this.props.dispatcher.openCreatePullRequestInBrowser(repository, branch)
  }

  private onBranchDropdownStateChanged = (newState: DropdownState) => {
    if (newState === 'open') {
      this.props.dispatcher.showFoldout({ type: FoldoutType.Branch })
    } else {
      this.props.dispatcher.closeFoldout(FoldoutType.Branch)
    }
  }

  private renderBranchToolbarButton(): JSX.Element | null {
    const selection = this.state.selectedState

    if (selection == null || selection.type !== SelectionType.Repository) {
      return null
    }

    const currentFoldout = this.state.currentFoldout

    const isOpen =
      currentFoldout !== null && currentFoldout.type === FoldoutType.Branch

    const repository = selection.repository
    const { branchesState } = selection.state

    return (
      <BranchDropdown
        dispatcher={this.props.dispatcher}
        isOpen={isOpen}
        onDropDownStateChanged={this.onBranchDropdownStateChanged}
        repository={repository}
        repositoryState={selection.state}
        selectedTab={this.state.selectedBranchesTab}
        pullRequests={branchesState.openPullRequests}
        currentPullRequest={branchesState.currentPullRequest}
        isLoadingPullRequests={branchesState.isLoadingPullRequests}
        shouldNudge={
          this.state.currentOnboardingTutorialStep === TutorialStep.CreateBranch
        }
        showCIStatusPopover={this.state.showCIStatusPopover}
        emoji={this.state.emoji}
      />
    )
  }

  // we currently only render one banner at a time
  private renderBanner(): JSX.Element | null {
    // The inset light title bar style without the toolbar
    // can't support banners at the moment. So for the
    // no-repositories blank slate we'll have to live without
    // them.
    if (this.inNoRepositoriesViewState()) {
      return null
    }

    let banner = null
    if (this.state.currentBanner !== null) {
      banner = renderBanner(
        this.state.currentBanner,
        this.props.dispatcher,
        this.onBannerDismissed
      )
    } else if (this.state.isUpdateAvailableBannerVisible) {
      banner = this.renderUpdateBanner()
    }
    return (
      <TransitionGroup>
        {banner && (
          <CSSTransition classNames="banner" timeout={bannerTransitionTimeout}>
            {banner}
          </CSSTransition>
        )}
      </TransitionGroup>
    )
  }

  private renderUpdateBanner() {
    return (
      <UpdateAvailable
        dispatcher={this.props.dispatcher}
        newRelease={updateStore.state.newRelease}
        onDismissed={this.onUpdateAvailableDismissed}
        key={'update-available'}
      />
    )
  }

  private onBannerDismissed = () => {
    this.props.dispatcher.clearBanner()
  }

  private renderToolbar() {
    /**
     * No toolbar if we're in the blank slate view.
     */
    if (this.inNoRepositoriesViewState()) {
      return null
    }

    const width = clamp(this.state.sidebarWidth)

    return (
      <Toolbar id="desktop-app-toolbar">
        <div className="sidebar-section" style={{ width }}>
          {this.renderRepositoryToolbarButton()}
        </div>
        {this.renderBranchToolbarButton()}
        {this.renderPushPullToolbarButton()}
      </Toolbar>
    )
  }

  private renderRepository() {
    const state = this.state
    if (this.inNoRepositoriesViewState()) {
      return (
        <NoRepositoriesView
          dotComAccount={this.getDotComAccount()}
          enterpriseAccount={this.getEnterpriseAccount()}
          onCreate={this.showCreateRepository}
          onClone={this.showCloneRepo}
          onAdd={this.showAddLocalRepo}
          onCreateTutorialRepository={this.showCreateTutorialRepositoryPopup}
          onResumeTutorialRepository={this.onResumeTutorialRepository}
          tutorialPaused={this.isTutorialPaused()}
          apiRepositories={state.apiRepositories}
          onRefreshRepositories={this.onRefreshRepositories}
        />
      )
    }

    const selectedState = state.selectedState
    if (!selectedState) {
      return <NoRepositorySelected />
    }

    if (selectedState.type === SelectionType.Repository) {
      const externalEditorLabel = state.selectedExternalEditor
        ? state.selectedExternalEditor
        : undefined

      return (
        <RepositoryView
          ref={this.repositoryViewRef}
          // When switching repositories we want to remount the RepositoryView
          // component to reset the scroll positions.
          key={selectedState.repository.hash}
          repository={selectedState.repository}
          state={selectedState.state}
          dispatcher={this.props.dispatcher}
          emoji={state.emoji}
          sidebarWidth={state.sidebarWidth}
          commitSummaryWidth={state.commitSummaryWidth}
          stashedFilesWidth={state.stashedFilesWidth}
          issuesStore={this.props.issuesStore}
          gitHubUserStore={this.props.gitHubUserStore}
          onViewCommitOnGitHub={this.onViewCommitOnGitHub}
          imageDiffType={state.imageDiffType}
          hideWhitespaceInChangesDiff={state.hideWhitespaceInChangesDiff}
          hideWhitespaceInHistoryDiff={state.hideWhitespaceInHistoryDiff}
          showSideBySideDiff={state.showSideBySideDiff}
          focusCommitMessage={state.focusCommitMessage}
          askForConfirmationOnDiscardChanges={
            state.askForConfirmationOnDiscardChanges
          }
          accounts={state.accounts}
          externalEditorLabel={externalEditorLabel}
          resolvedExternalEditor={state.resolvedExternalEditor}
          onOpenInExternalEditor={this.openFileInExternalEditor}
          appMenu={state.appMenuState[0]}
          currentTutorialStep={state.currentOnboardingTutorialStep}
          onExitTutorial={this.onExitTutorial}
          isShowingModal={this.isShowingModal}
          isShowingFoldout={this.state.currentFoldout !== null}
          aheadBehindStore={this.props.aheadBehindStore}
          commitSpellcheckEnabled={this.state.commitSpellcheckEnabled}
          onCherryPick={this.startCherryPickWithoutBranch}
          dragAndDropIntroTypesShown={this.state.dragAndDropIntroTypesShown}
        />
      )
    } else if (selectedState.type === SelectionType.CloningRepository) {
      return (
        <CloningRepositoryView
          repository={selectedState.repository}
          progress={selectedState.progress}
        />
      )
    } else if (selectedState.type === SelectionType.MissingRepository) {
      return (
        <MissingRepository
          repository={selectedState.repository}
          dispatcher={this.props.dispatcher}
        />
      )
    } else {
      return assertNever(selectedState, `Unknown state: ${selectedState}`)
    }
  }

  private renderWelcomeFlow() {
    return (
      <Welcome
        dispatcher={this.props.dispatcher}
        optOut={this.state.optOutOfUsageTracking}
        accounts={this.state.accounts}
        signInState={this.state.signInState}
      />
    )
  }

  public render() {
    if (this.loading) {
      return null
    }

    const className = this.state.appIsFocused ? 'focused' : 'blurred'

    const currentTheme = this.state.showWelcomeFlow
      ? ApplicationTheme.Light
      : this.state.currentTheme

    return (
      <div id="desktop-app-chrome" className={className}>
        <AppTheme
          theme={currentTheme}
          customTheme={this.state.customTheme}
          useCustomTheme={
            this.state.selectedTheme === ApplicationTheme.HighContrast
          }
        />
        {this.renderTitlebar()}
        {this.state.showWelcomeFlow
          ? this.renderWelcomeFlow()
          : this.renderApp()}
        {this.renderZoomInfo()}
        {this.renderFullScreenInfo()}
      </div>
    )
  }

  private onRepositoryFilterTextChanged = (text: string) => {
    this.props.dispatcher.setRepositoryFilterText(text)
  }

  private onSelectionChanged = (repository: Repository | CloningRepository) => {
    this.props.dispatcher.selectRepository(repository)
    this.props.dispatcher.closeFoldout(FoldoutType.Repository)
  }

  private onViewCommitOnGitHub = async (SHA: string, filePath?: string) => {
    const repository = this.getRepository()

    if (
      !repository ||
      repository instanceof CloningRepository ||
      !repository.gitHubRepository
    ) {
      return
    }

    const baseURL = repository.gitHubRepository.htmlURL

    let fileSuffix = ''
    if (filePath != null) {
      const fileHash = crypto
        .createHash('sha256')
        .update(filePath)
        .digest('hex')
      fileSuffix = '#diff-' + fileHash
    }

    if (baseURL) {
      this.props.dispatcher.openInBrowser(
        `${baseURL}/commit/${SHA}${fileSuffix}`
      )
    }
  }

  private onBranchDeleted = (repository: Repository) => {
    // In the event a user is in the middle of a compare
    // we need to exit out of the compare state after the
    // branch has been deleted. Calling executeCompare allows
    // us to do just that.
    this.props.dispatcher.executeCompare(repository, {
      kind: HistoryTabMode.History,
    })
  }

  private inNoRepositoriesViewState() {
    return this.state.repositories.length === 0 || this.isTutorialPaused()
  }

  private isTutorialPaused() {
    return this.state.currentOnboardingTutorialStep === TutorialStep.Paused
  }

  /**
   * When starting cherry pick from context menu, we need to initialize the
   * cherry pick state flow step with the ChooseTargetBranch as opposed
   * to drag and drop which will start at the ShowProgress step.
   *
   * Step initialization must be done before and outside of the
   * `currentPopupContent` method because it is a rendering method that is
   * re-run on every update. It will just keep showing the step initialized
   * there otherwise - not allowing for other flow steps.
   */
  private startCherryPickWithoutBranch = (
    repository: Repository,
    commits: ReadonlyArray<CommitOneLine>
  ) => {
    const repositoryState = this.props.repositoryStateManager.get(repository)

    const { tip } = repositoryState.branchesState
    let currentBranch: Branch | null = null

    if (tip.kind === TipState.Valid) {
      currentBranch = tip.branch
    } else {
      throw new Error(
        'Tip is not in a valid state, which is required to start the cherry-pick flow'
      )
    }

    this.props.dispatcher.initializeMultiCommitOperation(
      repository,
      {
        kind: MultiCommitOperationKind.CherryPick,
        sourceBranch: currentBranch,
        branchCreated: false,
        commits,
      },
      tip.branch,
      commits,
      tip.branch.tip.sha
    )

    const initialStep = getMultiCommitOperationChooseBranchStep(repositoryState)

    this.props.dispatcher.setMultiCommitOperationStep(repository, initialStep)
    this.props.dispatcher.recordCherryPickViaContextMenu()

    this.showPopup({
      type: PopupType.MultiCommitOperation,
      repository,
    })
  }

  /**
   * Check if the user signed into their dotCom account has been tagged in
   * our release notes or if they already have received a thank you card.
   *
   * Notes: A user signed into a GHE account should not be contributing to
   * Desktop as that account should be used for GHE repos. Tho, technically it
   * is possible through commit misattribution and we are intentionally ignoring
   * this scenario as it would be expected any misattributed commit would not
   * be able to be detected.
   */
  private async checkIfThankYouIsInOrder(): Promise<void> {
    const dotComAccount = this.getDotComAccount()
    if (dotComAccount === null) {
      // The user is not signed in or is a GHE user who should not have any.
      return
    }

    const { lastThankYou } = this.state
    const { login } = dotComAccount
    if (hasUserAlreadyBeenCheckedOrThanked(lastThankYou, login, getVersion())) {
      return
    }

    const isOnlyLastRelease =
      lastThankYou !== undefined && lastThankYou.checkedUsers.includes(login)
    const userContributions = await getUserContributions(
      isOnlyLastRelease,
      login
    )
    if (userContributions === null) {
      // This will prevent unnecessary release note retrieval on every time the
      // app is opened for a non-contributor.
      updateLastThankYou(
        this.props.dispatcher,
        lastThankYou,
        login,
        getVersion()
      )
      return
    }

    // If this is the first time user has seen the card, we want to thank them
    // for all previous versions. Thus, only specify current version if they
    // have been thanked before.
    const displayVersion = isOnlyLastRelease ? getVersion() : null
    const banner: Banner = {
      type: BannerType.OpenThankYouCard,
      // Grab emoji's by reference because we could still be loading emoji's
      emoji: this.state.emoji,
      onOpenCard: () =>
        this.openThankYouCard(userContributions, displayVersion),
      onThrowCardAway: () => {
        updateLastThankYou(
          this.props.dispatcher,
          lastThankYou,
          login,
          getVersion()
        )
      },
    }
    this.props.dispatcher.setBanner(banner)
  }

  private openThankYouCard = (
    userContributions: ReadonlyArray<ReleaseNote>,
    latestVersion: string | null = null
  ) => {
    const dotComAccount = this.getDotComAccount()

    if (dotComAccount === null) {
      // The user is not signed in or is a GHE user who should not have any.
      return
    }
    const { friendlyName } = dotComAccount

    this.props.dispatcher.showPopup({
      type: PopupType.ThankYou,
      userContributions,
      friendlyName,
      latestVersion,
    })
  }

  private onDragEnd = (dropTargetSelector: DropTargetSelector | undefined) => {
    this.props.dispatcher.closeFoldout(FoldoutType.Branch)
    if (dropTargetSelector === undefined) {
      this.props.dispatcher.recordDragStartedAndCanceled()
    }
  }
}

function NoRepositorySelected() {
  return <div className="panel blankslate">No repository selected</div>
}<|MERGE_RESOLUTION|>--- conflicted
+++ resolved
@@ -1,9 +1,5 @@
 import * as React from 'react'
 import * as crypto from 'crypto'
-<<<<<<< HEAD
-=======
-import * as remote from '@electron/remote'
->>>>>>> 941b42ec
 import { TransitionGroup, CSSTransition } from 'react-transition-group'
 import {
   IAppState,
