import * as React from 'react'
import { IGitHubUser } from '../../lib/databases'
import { Commit } from '../../models/commit'
import {
  ComparisonView,
  ICompareState,
  CompareActionKind,
  ICompareBranch,
} from '../../lib/app-state'
import { CommitList } from './commit-list'
import { Repository } from '../../models/repository'
import { Branch } from '../../models/branch'
import { Dispatcher } from '../../lib/dispatcher'
import { ThrottledScheduler } from '../lib/throttled-scheduler'
import { BranchList } from '../branches'
import { TextBox } from '../lib/text-box'
import { IBranchListItem } from '../branches/group-branches'
import { TabBar } from '../tab-bar'
import { CompareBranchListItem } from './compare-branch-list-item'
import { FancyTextBox } from '../lib/fancy-text-box'
import { OcticonSymbol } from '../octicons'
import { SelectionSource } from '../lib/filter-list'
import { IMatches } from '../../lib/fuzzy-find'
import { Ref } from '../lib/ref'
import { NewCommitsBanner } from '../notification/new-commits-banner'
import { enableNotificationOfBranchUpdates } from '../../lib/feature-flag'
import { MergeCallToAction } from './merge-call-to-action'

interface ICompareSidebarProps {
  readonly repository: Repository
  readonly compareState: ICompareState
  readonly gitHubUsers: Map<string, IGitHubUser>
  readonly emoji: Map<string, string>
  readonly commitLookup: Map<string, Commit>
  readonly localCommitSHAs: ReadonlyArray<string>
  readonly dispatcher: Dispatcher
  readonly currentBranch: Branch | null
  readonly isDivergingBranchBannerVisible: boolean
  readonly onRevertCommit: (commit: Commit) => void
  readonly onViewCommitOnGitHub: (sha: string) => void
}

interface ICompareSidebarState {
  /**
   * This branch should only be used when tracking interactions that the user is performing.
   *
   * For all other cases, use the prop
   */
  readonly focusedBranch: Branch | null
  readonly selectedCommit: Commit | null
}

/** If we're within this many rows from the bottom, load the next history batch. */
const CloseToBottomThreshold = 10

export class CompareSidebar extends React.Component<
  ICompareSidebarProps,
  ICompareSidebarState
> {
  private textbox: TextBox | null = null
  private readonly loadChangedFilesScheduler = new ThrottledScheduler(200)
  private branchList: BranchList | null = null

  public constructor(props: ICompareSidebarProps) {
    super(props)

    this.state = {
      focusedBranch: null,
      selectedCommit: null,
    }
  }

  public componentWillReceiveProps(nextProps: ICompareSidebarProps) {
    const newFormState = nextProps.compareState.formState
    const oldFormState = this.props.compareState.formState

    if (this.textbox !== null) {
      if (
        !this.props.compareState.showBranchList &&
        nextProps.compareState.showBranchList
      ) {
        // showBranchList changes from false -> true
        //  -> ensure the textbox has focus
        this.textbox.focus()
      } else if (
        this.props.compareState.showBranchList &&
        !nextProps.compareState.showBranchList
      ) {
        // showBranchList changes from true -> false
        //  -> ensure the textbox no longer has focus
        this.textbox.blur()
      }
    }

    if (
      newFormState.kind !== oldFormState.kind &&
      newFormState.kind === ComparisonView.None
    ) {
      this.setState({
        focusedBranch: null,
      })
      return
    }

    if (
      newFormState.kind !== ComparisonView.None &&
      oldFormState.kind !== ComparisonView.None
    ) {
      const oldBranch = oldFormState.comparisonBranch
      const newBranch = newFormState.comparisonBranch

      if (oldBranch.name !== newBranch.name) {
        // ensure the focused branch is in sync with the chosen branch
        this.setState({
          focusedBranch: newBranch,
        })
      }
    }
  }

  public componentWillMount() {
    this.props.dispatcher.initializeCompare(this.props.repository)
  }

  public componentWillUnmount() {
    this.textbox = null
  }

  public render() {
    const { allBranches, filterText, showBranchList } = this.props.compareState
    const placeholderText = getPlaceholderText(this.props.compareState)
    const DivergingBannerAnimationTimeout = 300

    return (
      <div id="compare-view">
        <CSSTransitionGroup
          transitionName="diverge-banner"
          transitionAppear={true}
          transitionAppearTimeout={DivergingBannerAnimationTimeout}
          transitionEnterTimeout={DivergingBannerAnimationTimeout}
          transitionLeaveTimeout={DivergingBannerAnimationTimeout}
        >
          {this.renderNotificationBanner()}
        </CSSTransitionGroup>

        <div className="compare-form">
          <FancyTextBox
            symbol={OcticonSymbol.gitBranch}
            type="search"
            placeholder={placeholderText}
            onFocus={this.onTextBoxFocused}
            value={filterText}
            disabled={allBranches.length <= 1}
            onRef={this.onTextBoxRef}
            onValueChanged={this.onBranchFilterTextChanged}
            onKeyDown={this.onBranchFilterKeyDown}
            onSearchCleared={this.handleEscape}
          />
        </div>

        {showBranchList ? this.renderFilterList() : this.renderCommits()}
      </div>
    )
  }

  private onBranchesListRef = (branchList: BranchList | null) => {
    this.branchList = branchList
  }

  private renderNotificationBanner() {
<<<<<<< HEAD
    if (!enableNotificationOfBranchUpdates) {
      return null
    }

    if (!this.state.isDivergingBranchBannerVisible) {
      return null
    }

    const { compareState } = this.props
    const commitsBehindBaseBranch = this.getAheadBehindOfInferredBranch()

    return commitsBehindBaseBranch !== null ? (
      <div className="diverge-banner-wrapper">
        <NewCommitsBanner
          commitsBehindBaseBranch={commitsBehindBaseBranch.behind}
          baseBranch={compareState.inferredComparisonBranch!}
          onDismiss={this.onNotificationBannerDismissed}
        />
      </div>
    ) : null
  }

  private getAheadBehindOfInferredBranch() {
    const { compareState, currentBranch } = this.props

=======
>>>>>>> 84bae4e2
    if (
      !enableNotificationOfBranchUpdates ||
      !this.props.isDivergingBranchBannerVisible
    ) {
      return null
    }

    const { inferredComparisonBranch } = this.props.compareState

    return inferredComparisonBranch.branch !== null &&
      inferredComparisonBranch.aheadBehind !== null ? (
      <NewCommitsBanner
        commitsBehindBaseBranch={inferredComparisonBranch.aheadBehind.behind}
        baseBranch={inferredComparisonBranch.branch}
        onDismiss={this.onNotificationBannerDismissed}
      />
    ) : null
  }

  private renderCommits() {
    const formState = this.props.compareState.formState
    return (
      <div className="compare-commit-list">
        {formState.kind === ComparisonView.None
          ? this.renderCommitList()
          : this.renderTabBar(formState)}
      </div>
    )
  }

  private viewHistoryForBranch = () => {
    this.props.dispatcher.executeCompare(this.props.repository, {
      kind: CompareActionKind.History,
    })

    this.props.dispatcher.updateCompareForm(this.props.repository, {
      showBranchList: false,
    })
  }

  private renderCommitList() {
    const { formState, commitSHAs } = this.props.compareState
    const selectedCommit = this.state.selectedCommit

    let emptyListMessage: string | JSX.Element
    if (formState.kind === ComparisonView.None) {
      emptyListMessage = 'No history'
    } else {
      const currentlyComparedBranchName = formState.comparisonBranch.name

      emptyListMessage =
        formState.kind === ComparisonView.Ahead ? (
          <p>
            The compared branch (<Ref>{currentlyComparedBranchName}</Ref>) is up
            to date with your branch
          </p>
        ) : (
          <p>
            Your branch is up to date with the compared branch (<Ref>
              {currentlyComparedBranchName}
            </Ref>)
          </p>
        )
    }

    return (
      <CommitList
        gitHubRepository={this.props.repository.gitHubRepository}
        commitLookup={this.props.commitLookup}
        commitSHAs={commitSHAs}
        selectedSHA={selectedCommit !== null ? selectedCommit.sha : null}
        gitHubUsers={this.props.gitHubUsers}
        localCommitSHAs={this.props.localCommitSHAs}
        emoji={this.props.emoji}
        onViewCommitOnGitHub={this.props.onViewCommitOnGitHub}
        onRevertCommit={this.props.onRevertCommit}
        onCommitSelected={this.onCommitSelected}
        onScroll={this.onScroll}
        emptyListMessage={emptyListMessage}
      />
    )
  }

  private renderActiveTab() {
    const formState = this.props.compareState.formState
    return (
      <div className="compare-commit-list">
        {this.renderCommitList()}
        {formState.kind === ComparisonView.Behind
          ? this.renderMergeCallToAction(formState)
          : null}
      </div>
    )
  }

  private renderFilterList() {
    const {
      defaultBranch,
      allBranches,
      recentBranches,
      filterText,
    } = this.props.compareState

    return (
      <BranchList
        ref={this.onBranchesListRef}
        defaultBranch={defaultBranch}
        currentBranch={this.props.currentBranch}
        allBranches={allBranches}
        recentBranches={recentBranches}
        filterText={filterText}
        textbox={this.textbox!}
        selectedBranch={this.state.focusedBranch}
        canCreateNewBranch={false}
        onSelectionChanged={this.onSelectionChanged}
        onItemClick={this.onBranchItemClicked}
        onFilterTextChanged={this.onBranchFilterTextChanged}
        renderBranch={this.renderCompareBranchListItem}
      />
    )
  }

  private renderMergeCallToAction(formState: ICompareBranch) {
    if (this.props.currentBranch == null) {
      return null
    }

    return (
      <MergeCallToAction
        repository={this.props.repository}
        dispatcher={this.props.dispatcher}
        currentBranch={this.props.currentBranch}
        formState={formState}
      />
    )
  }

  private onTabClicked = (index: number) => {
    const formState = this.props.compareState.formState

    if (formState.kind === ComparisonView.None) {
      return
    }

    const mode = index === 0 ? ComparisonView.Behind : ComparisonView.Ahead
    const branch = formState.comparisonBranch

    this.props.dispatcher.executeCompare(this.props.repository, {
      kind: CompareActionKind.Branch,
      branch,
      mode,
    })
  }

  private renderTabBar(formState: ICompareBranch) {
    const selectedTab = formState.kind === ComparisonView.Behind ? 0 : 1

    return (
      <div className="compare-content">
        <TabBar selectedIndex={selectedTab} onTabClicked={this.onTabClicked}>
          <span>{`Behind (${formState.aheadBehind.behind})`}</span>
          <span>{`Ahead (${formState.aheadBehind.ahead})`}</span>
        </TabBar>
        {this.renderActiveTab()}
      </div>
    )
  }

  private renderCompareBranchListItem = (
    item: IBranchListItem,
    matches: IMatches
  ) => {
    const currentBranch = this.props.currentBranch

    const currentBranchName = currentBranch != null ? currentBranch.name : null
    const branch = item.branch

    const aheadBehind = currentBranch
      ? this.props.compareState.aheadBehindCache.get(
          currentBranch.tip.sha,
          branch.tip.sha
        )
      : null

    return (
      <CompareBranchListItem
        branch={branch}
        isCurrentBranch={branch.name === currentBranchName}
        matches={matches}
        aheadBehind={aheadBehind}
      />
    )
  }

  private onBranchFilterKeyDown = (
    event: React.KeyboardEvent<HTMLInputElement>
  ) => {
    const key = event.key

    if (key === 'Enter') {
      if (this.props.compareState.filterText.length === 0) {
        this.handleEscape()
      } else {
        if (this.state.focusedBranch == null) {
          this.viewHistoryForBranch()
        } else {
          const branch = this.state.focusedBranch

          this.props.dispatcher.executeCompare(this.props.repository, {
            kind: CompareActionKind.Branch,
            branch,
            mode: ComparisonView.Behind,
          })

          this.props.dispatcher.updateCompareForm(this.props.repository, {
            filterText: branch.name,
          })
        }

        if (this.textbox) {
          this.textbox.blur()
        }
      }
    } else if (key === 'Escape') {
      this.handleEscape()
    } else if (key === 'ArrowDown') {
      if (this.branchList !== null) {
        this.branchList.selectFirstItem(true)
      }
    }
  }

  private handleEscape = () => {
    this.clearFilterState()
    if (this.textbox) {
      this.textbox.blur()
    }
  }

  private onCommitSelected = (commit: Commit) => {
    this.props.dispatcher.changeHistoryCommitSelection(
      this.props.repository,
      commit.sha
    )

    this.loadChangedFilesScheduler.queue(() => {
      this.props.dispatcher.loadChangedFilesForCurrentSelection(
        this.props.repository
      )
    })

    this.setState({ selectedCommit: commit })
  }

  private onScroll = (start: number, end: number) => {
    const compareState = this.props.compareState
    const formState = compareState.formState

    if (formState.kind !== ComparisonView.None) {
      // as the app is currently comparing the current branch to some other
      // branch, everything needed should be loaded
      return
    }

    const commits = compareState.commitSHAs
    if (commits.length - end <= CloseToBottomThreshold) {
      this.props.dispatcher.loadNextHistoryBatch(this.props.repository)
    }
  }

  private onBranchFilterTextChanged = (filterText: string) => {
    if (filterText.length === 0) {
      this.setState({ focusedBranch: null })
    }

    this.props.dispatcher.updateCompareForm(this.props.repository, {
      filterText,
    })
  }

  private clearFilterState = () => {
    this.setState({
      focusedBranch: null,
    })

    this.props.dispatcher.updateCompareForm(this.props.repository, {
      filterText: '',
    })

    this.viewHistoryForBranch()
  }

  private onBranchItemClicked = (branch: Branch) => {
    this.props.dispatcher.executeCompare(this.props.repository, {
      branch,
      kind: CompareActionKind.Branch,
      mode: ComparisonView.Behind,
    })

    this.setState({
      focusedBranch: null,
    })

    this.props.dispatcher.updateCompareForm(this.props.repository, {
      filterText: branch.name,
      showBranchList: false,
    })
  }

  private onSelectionChanged = (
    branch: Branch | null,
    source: SelectionSource
  ) => {
    if (source.kind === 'mouseclick' && branch != null) {
      this.props.dispatcher.executeCompare(this.props.repository, {
        branch,
        kind: CompareActionKind.Branch,
        mode: ComparisonView.Behind,
      })
    }

    this.setState({
      focusedBranch: branch,
    })
  }

  private onTextBoxFocused = () => {
    this.props.dispatcher.updateCompareForm(this.props.repository, {
      showBranchList: true,
    })
  }

  private onTextBoxRef = (textbox: TextBox) => {
    this.textbox = textbox
  }

  private onNotificationBannerDismissed = () => {
    this.props.dispatcher.setDivergingBranchBannerVisibility(false)
  }
}

function getPlaceholderText(state: ICompareState) {
  const { allBranches, formState } = state

  if (allBranches.length <= 1) {
    return __DARWIN__ ? 'No Branches to Compare' : 'No branches to compare'
  } else if (formState.kind === ComparisonView.None) {
    return __DARWIN__
      ? 'Select Branch to Compare...'
      : 'Select branch to compare...'
  } else {
    return undefined
  }
}<|MERGE_RESOLUTION|>--- conflicted
+++ resolved
@@ -168,7 +168,6 @@
   }
 
   private renderNotificationBanner() {
-<<<<<<< HEAD
     if (!enableNotificationOfBranchUpdates) {
       return null
     }
@@ -194,8 +193,6 @@
   private getAheadBehindOfInferredBranch() {
     const { compareState, currentBranch } = this.props
 
-=======
->>>>>>> 84bae4e2
     if (
       !enableNotificationOfBranchUpdates ||
       !this.props.isDivergingBranchBannerVisible
