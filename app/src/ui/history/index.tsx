import * as React from 'react'
import CommitList from './commit-list'
import CommitSummaryContainer from './commit-summary-container'
import FileDiff from '../file-diff'
import Repository from '../../models/repository'
import { FileChange } from '../../models/status'
import { Commit } from '../../lib/local-git-operations'
import { Dispatcher, IGitHubUser } from '../../lib/dispatcher'
import { IHistoryState } from '../../lib/app-state'
import { ThrottledScheduler } from '../lib/throttled-scheduler'
import { Resizable } from '../resizable'

interface IHistoryProps {
  readonly repository: Repository
  readonly dispatcher: Dispatcher
  readonly history: IHistoryState
<<<<<<< HEAD
  readonly gitUserStore: GitUserStore
  readonly emoji: Map<string, string>
=======
  readonly gitHubUsers: Map<string, IGitHubUser>
>>>>>>> 84acf586
}

/** The History component. Contains the commit list, commit summary, and diff. */
export default class History extends React.Component<IHistoryProps, void> {
  private readonly loadChangedFilesScheduler = new ThrottledScheduler(200)

  private onCommitSelected(commit: Commit) {
    const newSelection = { commit, file: null }
    this.props.dispatcher.changeHistorySelection(this.props.repository, newSelection)

    this.loadChangedFilesScheduler.queue(() => {
      this.props.dispatcher.loadChangedFilesForCurrentSelection(this.props.repository)
    })
  }

  private onFileSelected(file: FileChange) {
    const newSelection = { commit: this.props.history.selection.commit, file }
    this.props.dispatcher.changeHistorySelection(this.props.repository, newSelection)
  }

  private onScroll(start: number, end: number) {
    const commits = this.props.history.commits
    const lastVisibleCommit: Commit | null = commits[end]
    if (!lastVisibleCommit) {
      this.props.dispatcher.loadNextHistoryBatch(this.props.repository)
    }
  }

  public componentWillUnmount() {
    this.loadChangedFilesScheduler.clear()
  }

  public render() {
    const commit = this.props.history.selection.commit
    const selectedFile = this.props.history.selection.file
    return (
      <div className='panel-container' id='history'>
        <Resizable configKey='commit-list-width'>
          <CommitList commits={this.props.history.commits}
                      commitCount={this.props.history.commitCount}
                      selectedCommit={commit}
                      onCommitSelected={commit => this.onCommitSelected(commit)}
                      onScroll={(start, end) => this.onScroll(start, end)}
                      repository={this.props.repository}
<<<<<<< HEAD
                      gitUserStore={this.props.gitUserStore}
                      dispatcher={this.props.dispatcher}
                      emoji={this.props.emoji}/>
=======
                      gitHubUsers={this.props.gitHubUsers}
                      dispatcher={this.props.dispatcher}/>
>>>>>>> 84acf586
        </Resizable>
        <Resizable configKey='commit-summary-width'>
          <CommitSummaryContainer repository={this.props.repository}
                                  commit={commit}
                                  files={this.props.history.changedFiles}
                                  selectedFile={this.props.history.selection.file}
                                  onSelectedFileChanged={file => this.onFileSelected(file)}
                                  emoji={this.props.emoji}/>
        </Resizable>
        <FileDiff repository={this.props.repository}
                  file={selectedFile}
                  commit={commit}
                  readOnly={true} />
      </div>
    )
  }
}<|MERGE_RESOLUTION|>--- conflicted
+++ resolved
@@ -14,12 +14,8 @@
   readonly repository: Repository
   readonly dispatcher: Dispatcher
   readonly history: IHistoryState
-<<<<<<< HEAD
-  readonly gitUserStore: GitUserStore
+  readonly gitHubUsers: Map<string, IGitHubUser>
   readonly emoji: Map<string, string>
-=======
-  readonly gitHubUsers: Map<string, IGitHubUser>
->>>>>>> 84acf586
 }
 
 /** The History component. Contains the commit list, commit summary, and diff. */
@@ -64,14 +60,9 @@
                       onCommitSelected={commit => this.onCommitSelected(commit)}
                       onScroll={(start, end) => this.onScroll(start, end)}
                       repository={this.props.repository}
-<<<<<<< HEAD
-                      gitUserStore={this.props.gitUserStore}
+                      gitHubUsers={this.props.gitHubUsers}
                       dispatcher={this.props.dispatcher}
                       emoji={this.props.emoji}/>
-=======
-                      gitHubUsers={this.props.gitHubUsers}
-                      dispatcher={this.props.dispatcher}/>
->>>>>>> 84acf586
         </Resizable>
         <Resizable configKey='commit-summary-width'>
           <CommitSummaryContainer repository={this.props.repository}
