--- conflicted
+++ resolved
@@ -22,15 +22,10 @@
   IPullRequestQuickViewProps,
   {}
 > {
-<<<<<<< HEAD
-=======
-  private baseHref = 'https://github.com/'
-
   private viewOnGitHub = () => {
     this.props.dispatcher.showPullRequestByPR(this.props.pullRequest)
   }
 
->>>>>>> 7675540a
   private renderHeader = () => {
     return (
       <header className="header">
