import * as React from 'react'
import * as Path from 'path'
<<<<<<< HEAD

import * as remote from '@electron/remote'
=======
>>>>>>> 18d76595
import { Dispatcher } from '../dispatcher'
import { isGitRepository } from '../../lib/git'
import { isBareRepository } from '../../lib/git'
import { Button } from '../lib/button'
import { TextBox } from '../lib/text-box'
import { Row } from '../lib/row'
import { Dialog, DialogContent, DialogFooter } from '../dialog'
import { Octicon } from '../octicons'
import * as OcticonSymbol from '../octicons/octicons.generated'
import { LinkButton } from '../lib/link-button'
import { PopupType } from '../../models/popup'
import { OkCancelButtonGroup } from '../dialog/ok-cancel-button-group'

import untildify from 'untildify'
import { showOpenDialog } from '../main-process-proxy'

interface IAddExistingRepositoryProps {
  readonly dispatcher: Dispatcher
  readonly onDismissed: () => void

  /** An optional path to prefill the path text box with.
   * Defaults to the empty string if not defined.
   */
  readonly path?: string
}

interface IAddExistingRepositoryState {
  readonly path: string

  /**
   * Indicates whether or not the path provided in the path state field exists and
   * is a valid Git repository. This value is immediately switched
   * to false when the path changes and updated (if necessary) by the
   * function, checkIfPathIsRepository.
   *
   * If set to false the user will be prevented from submitting this dialog
   * and given the option to create a new repository instead.
   */
  readonly isRepository: boolean

  /**
   * Indicates whether or not to render a warning message about the entered path
   * not containing a valid Git repository. This value differs from `isGitRepository` in that it holds
   * its value when the path changes until we've gotten a definitive answer from the asynchronous
   * method that the path is, or isn't, a valid repository path. Separating the two means that
   * we don't toggle visibility of the warning message until it's really necessary, preventing
   * flickering for our users as they type in a path.
   */
  readonly showNonGitRepositoryWarning: boolean
  readonly isRepositoryBare: boolean
}

/** The component for adding an existing local repository. */
export class AddExistingRepository extends React.Component<
  IAddExistingRepositoryProps,
  IAddExistingRepositoryState
> {
  public constructor(props: IAddExistingRepositoryProps) {
    super(props)

    const path = this.props.path ? this.props.path : ''

    this.state = {
      path,
      isRepository: false,
      showNonGitRepositoryWarning: false,
      isRepositoryBare: false,
    }
  }

  public async componentDidMount() {
    const pathToCheck = this.state.path
    // We'll only have a path at this point if the dialog was opened with a path
    // to prefill.
    if (pathToCheck.length < 1) {
      return
    }

    const isRepository = await isGitRepository(pathToCheck)
    // The path might have changed while we were checking, in which case we
    // don't care about the result anymore.
    if (this.state.path !== pathToCheck) {
      return
    }

    const isBare = await isBareRepository(this.state.path)
    if (isBare === true) {
      this.setState({ isRepositoryBare: true })
      return
    }

    this.setState({ isRepository, showNonGitRepositoryWarning: !isRepository })
    this.setState({ isRepositoryBare: false })
  }

  private renderWarning() {
    if (!this.state.path.length || !this.state.showNonGitRepositoryWarning) {
      return null
    }

    if (this.state.isRepositoryBare) {
      return (
        <Row className="warning-helper-text">
          <Octicon symbol={OcticonSymbol.alert} />
          <p>
            This directory appears to be a bare repository. Bare repositories
            are not currently supported.
          </p>
        </Row>
      )
    }

    return (
      <Row className="warning-helper-text">
        <Octicon symbol={OcticonSymbol.alert} />
        <p>
          This directory does not appear to be a Git repository.
          <br />
          Would you like to{' '}
          <LinkButton onClick={this.onCreateRepositoryClicked}>
            create a repository
          </LinkButton>{' '}
          here instead?
        </p>
      </Row>
    )
  }

  public render() {
    const disabled =
      this.state.path.length === 0 ||
      !this.state.isRepository ||
      this.state.isRepositoryBare

    return (
      <Dialog
        id="add-existing-repository"
        title={__DARWIN__ ? 'Add Local Repository' : 'Add local repository'}
        onSubmit={this.addRepository}
        onDismissed={this.props.onDismissed}
      >
        <DialogContent>
          <Row>
            <TextBox
              value={this.state.path}
              label={__DARWIN__ ? 'Local Path' : 'Local path'}
              placeholder="repository path"
              onValueChanged={this.onPathChanged}
            />
            <Button onClick={this.showFilePicker}>Choose…</Button>
          </Row>
          {this.renderWarning()}
        </DialogContent>

        <DialogFooter>
          <OkCancelButtonGroup
            okButtonText={__DARWIN__ ? 'Add Repository' : 'Add repository'}
            okButtonDisabled={disabled}
          />
        </DialogFooter>
      </Dialog>
    )
  }

  private onPathChanged = async (path: string) => {
    const isRepository = await isGitRepository(path)

    this.setState({ path, isRepository })
  }

  private showFilePicker = async () => {
    const path = await showOpenDialog({
      properties: ['createDirectory', 'openDirectory'],
    })

    if (path === null) {
      return
    }

    const isRepository = await isGitRepository(path)
    const isRepositoryBare = await isBareRepository(path)

    this.setState({
      path,
      isRepository,
      showNonGitRepositoryWarning: !isRepository || isRepositoryBare,
      isRepositoryBare,
    })
  }

  private resolvedPath(path: string): string {
    return Path.resolve('/', untildify(path))
  }

  private addRepository = async () => {
    this.props.onDismissed()
    const { dispatcher } = this.props

    const resolvedPath = this.resolvedPath(this.state.path)
    const repositories = await dispatcher.addRepositories([resolvedPath])

    if (repositories.length > 0) {
      dispatcher.selectRepository(repositories[0])
      dispatcher.recordAddExistingRepository()
    }
  }

  private onCreateRepositoryClicked = () => {
    const resolvedPath = this.resolvedPath(this.state.path)

    return this.props.dispatcher.showPopup({
      type: PopupType.CreateRepository,
      path: resolvedPath,
    })
  }
}<|MERGE_RESOLUTION|>--- conflicted
+++ resolved
@@ -1,10 +1,5 @@
 import * as React from 'react'
 import * as Path from 'path'
-<<<<<<< HEAD
-
-import * as remote from '@electron/remote'
-=======
->>>>>>> 18d76595
 import { Dispatcher } from '../dispatcher'
 import { isGitRepository } from '../../lib/git'
 import { isBareRepository } from '../../lib/git'
