<<<<<<< HEAD
import * as remote from '@electron/remote'
=======
>>>>>>> 10d2eb77
import { Disposable, IDisposable } from 'event-kit'

import {
  IAPIOrganization,
  IAPIPullRequest,
  IAPIFullRepository,
  IAPICheckSuite,
} from '../../lib/api'
import { shell } from '../../lib/app-shell'
import {
  CompareAction,
  Foldout,
  FoldoutType,
  ICompareFormUpdate,
  RepositorySectionTab,
  RebaseConflictState,
  isRebaseConflictState,
  isCherryPickConflictState,
  CherryPickConflictState,
  MultiCommitOperationConflictState,
  IMultiCommitOperationState,
} from '../../lib/app-state'
import { assertNever, fatalError } from '../../lib/fatal-error'
import {
  setGenericPassword,
  setGenericUsername,
} from '../../lib/generic-git-auth'
import {
  RebaseResult,
  PushOptions,
  getCommitsBetweenCommits,
  getBranches,
  getRebaseSnapshot,
} from '../../lib/git'
import { isGitOnPath } from '../../lib/is-git-on-path'
import {
  rejectOAuthRequest,
  requestAuthenticatedUser,
  resolveOAuthRequest,
} from '../../lib/oauth'
import {
  IOpenRepositoryFromURLAction,
  IUnknownAction,
  URLActionType,
} from '../../lib/parse-app-url'
import {
  matchExistingRepository,
  urlsMatch,
} from '../../lib/repository-matching'
import { Shell } from '../../lib/shells'
import { ILaunchStats, StatsStore } from '../../lib/stats'
import { AppStore } from '../../lib/stores/app-store'
import { validatedRepositoryPath } from '../../lib/stores/helpers/validated-repository-path'
import { RepositoryStateCache } from '../../lib/stores/repository-state-cache'
import { getTipSha } from '../../lib/tip'

import { Account } from '../../models/account'
import { AppMenu, ExecutableMenuItem } from '../../models/app-menu'
import { IAuthor } from '../../models/author'
import { Branch, IAheadBehind } from '../../models/branch'
import { BranchesTab } from '../../models/branches-tab'
import { CloneRepositoryTab } from '../../models/clone-repository-tab'
import { CloningRepository } from '../../models/cloning-repository'
import { Commit, ICommitContext, CommitOneLine } from '../../models/commit'
import { ICommitMessage } from '../../models/commit-message'
import { DiffSelection, ImageDiffType, ITextDiff } from '../../models/diff'
import { FetchType } from '../../models/fetch'
import { GitHubRepository } from '../../models/github-repository'
import { ManualConflictResolution } from '../../models/manual-conflict-resolution'
import { Popup, PopupType } from '../../models/popup'
import { PullRequest } from '../../models/pull-request'
import {
  Repository,
  RepositoryWithGitHubRepository,
  isRepositoryWithGitHubRepository,
  getGitHubHtmlUrl,
  isRepositoryWithForkedGitHubRepository,
  getNonForkGitHubRepository,
} from '../../models/repository'
import { RetryAction, RetryActionType } from '../../models/retry-actions'
import {
  CommittedFileChange,
  WorkingDirectoryFileChange,
  WorkingDirectoryStatus,
} from '../../models/status'
import { TipState, IValidBranch } from '../../models/tip'
import { Banner, BannerType } from '../../models/banner'

import { ApplicationTheme, ICustomTheme } from '../lib/application-theme'
import { installCLI } from '../lib/install-cli'
import {
  executeMenuItem,
  moveToApplicationsFolder,
  isWindowFocused,
  showOpenDialog,
} from '../main-process-proxy'
import {
  CommitStatusStore,
  StatusCallBack,
} from '../../lib/stores/commit-status-store'
import { MergeTreeResult } from '../../models/merge'
import { UncommittedChangesStrategy } from '../../models/uncommitted-changes-strategy'
import { IStashEntry } from '../../models/stash-entry'
import { WorkflowPreferences } from '../../models/workflow-preferences'
import { resolveWithin } from '../../lib/path'
import { CherryPickResult } from '../../lib/git/cherry-pick'
import { sleep } from '../../lib/promise'
import { DragElement, DragType } from '../../models/drag-drop'
import { findDefaultUpstreamBranch } from '../../lib/branch'
import { ILastThankYou } from '../../models/last-thank-you'
import { dragAndDropManager } from '../../lib/drag-and-drop-manager'
import {
  CreateBranchStep,
  MultiCommitOperationDetail,
  MultiCommitOperationKind,
  MultiCommitOperationStep,
  MultiCommitOperationStepKind,
} from '../../models/multi-commit-operation'
import { DragAndDropIntroType } from '../history/drag-and-drop-intro'
import { getMultiCommitOperationChooseBranchStep } from '../../lib/multi-commit-operation'
import { ICombinedRefCheck, IRefCheck } from '../../lib/ci-checks/ci-checks'

/**
 * An error handler function.
 *
 * If the returned {Promise} returns an error, it will be passed to the next
 * error handler. If it returns null, error propagation is halted.
 */
export type ErrorHandler = (
  error: Error,
  dispatcher: Dispatcher
) => Promise<Error | null>

/**
 * The Dispatcher acts as the hub for state. The StateHub if you will. It
 * decouples the consumer of state from where/how it is stored.
 */
export class Dispatcher {
  private readonly errorHandlers = new Array<ErrorHandler>()

  public constructor(
    private readonly appStore: AppStore,
    private readonly repositoryStateManager: RepositoryStateCache,
    private readonly statsStore: StatsStore,
    private readonly commitStatusStore: CommitStatusStore
  ) {}

  /** Load the initial state for the app. */
  public loadInitialState(): Promise<void> {
    return this.appStore.loadInitialState()
  }

  /**
   * Add the repositories at the given paths. If a path isn't a repository, then
   * this will post an error to that affect.
   */
  public addRepositories(
    paths: ReadonlyArray<string>
  ): Promise<ReadonlyArray<Repository>> {
    return this.appStore._addRepositories(paths)
  }

  /**
   * Add a tutorial repository.
   *
   * This method differs from the `addRepositories` method in that it
   * requires that the repository has been created on the remote and
   * set up to track it. Given that tutorial repositories are created
   * from the no-repositories blank slate it shouldn't be possible for
   * another repository with the same path to exist but in case that
   * changes in the future this method will set the tutorial flag on
   * the existing repository at the given path.
   */
  public addTutorialRepository(
    path: string,
    endpoint: string,
    apiRepository: IAPIFullRepository
  ) {
    return this.appStore._addTutorialRepository(path, endpoint, apiRepository)
  }

  /** Resume an already started onboarding tutorial */
  public resumeTutorial(repository: Repository) {
    return this.appStore._resumeTutorial(repository)
  }

  /** Suspend the onboarding tutorial and go to the no repositories blank slate view */
  public pauseTutorial(repository: Repository) {
    return this.appStore._pauseTutorial(repository)
  }

  /**
   * Remove the repositories represented by the given IDs from local storage.
   *
   * When `moveToTrash` is enabled, only the repositories that were successfully
   * deleted on disk are removed from the app. If some failed due to files being
   * open elsewhere, an error is thrown.
   */
  public async removeRepository(
    repository: Repository | CloningRepository,
    moveToTrash: boolean
  ): Promise<void> {
    return this.appStore._removeRepository(repository, moveToTrash)
  }

  /** Update the repository's `missing` flag. */
  public async updateRepositoryMissing(
    repository: Repository,
    missing: boolean
  ): Promise<Repository> {
    return this.appStore._updateRepositoryMissing(repository, missing)
  }

  /** Load the next batch of history for the repository. */
  public loadNextCommitBatch(repository: Repository): Promise<void> {
    return this.appStore._loadNextCommitBatch(repository)
  }

  /** Load the changed files for the current history selection. */
  public loadChangedFilesForCurrentSelection(
    repository: Repository
  ): Promise<void> {
    return this.appStore._loadChangedFilesForCurrentSelection(repository)
  }

  /**
   * Change the selected commit in the history view.
   *
   * @param repository The currently active repository instance
   *
   * @param sha The object id of one of the commits currently
   *            the history list, represented as a SHA-1 hash
   *            digest. This should match exactly that of Commit.Sha
   */
  public changeCommitSelection(
    repository: Repository,
    shas: ReadonlyArray<string>
  ): Promise<void> {
    return this.appStore._changeCommitSelection(repository, shas)
  }

  /**
   * Change the selected changed file in the history view.
   *
   * @param repository The currently active repository instance
   *
   * @param file A FileChange instance among those available in
   *            IHistoryState.changedFiles
   */
  public changeFileSelection(
    repository: Repository,
    file: CommittedFileChange
  ): Promise<void> {
    return this.appStore._changeFileSelection(repository, file)
  }

  /** Set the repository filter text. */
  public setRepositoryFilterText(text: string): Promise<void> {
    return this.appStore._setRepositoryFilterText(text)
  }

  /** Select the repository. */
  public selectRepository(
    repository: Repository | CloningRepository
  ): Promise<Repository | null> {
    return this.appStore._selectRepository(repository)
  }

  /** Change the selected section in the repository. */
  public changeRepositorySection(
    repository: Repository,
    section: RepositorySectionTab
  ): Promise<void> {
    return this.appStore._changeRepositorySection(repository, section)
  }

  /**
   * Changes the selection in the changes view to the working directory and
   * optionally selects one or more files from the working directory.
   *
   *  @param files An array of files to select when showing the working directory.
   *               If undefined this method will preserve the previously selected
   *               files or pick the first changed file if no selection exists.
   */
  public selectWorkingDirectoryFiles(
    repository: Repository,
    selectedFiles?: WorkingDirectoryFileChange[]
  ): Promise<void> {
    return this.appStore._selectWorkingDirectoryFiles(repository, selectedFiles)
  }

  /**
   * Changes the selection in the changes view to the stash entry view and
   * optionally selects a particular file from the current stash entry.
   *
   *  @param file  A file to select when showing the stash entry.
   *               If undefined this method will preserve the previously selected
   *               file or pick the first changed file if no selection exists.
   */
  public selectStashedFile(
    repository: Repository,
    file?: CommittedFileChange | null
  ): Promise<void> {
    return this.appStore._selectStashedFile(repository, file)
  }

  /**
   * Commit the changes which were marked for inclusion, using the given commit
   * summary and description and optionally any number of commit message trailers
   * which will be merged into the final commit message.
   */
  public async commitIncludedChanges(
    repository: Repository,
    context: ICommitContext
  ): Promise<boolean> {
    return this.appStore._commitIncludedChanges(repository, context)
  }

  /** Change the file's includedness. */
  public changeFileIncluded(
    repository: Repository,
    file: WorkingDirectoryFileChange,
    include: boolean
  ): Promise<void> {
    return this.appStore._changeFileIncluded(repository, file, include)
  }

  /** Change the file's line selection state. */
  public changeFileLineSelection(
    repository: Repository,
    file: WorkingDirectoryFileChange,
    diffSelection: DiffSelection
  ): Promise<void> {
    return this.appStore._changeFileLineSelection(
      repository,
      file,
      diffSelection
    )
  }

  /** Change the Include All state. */
  public changeIncludeAllFiles(
    repository: Repository,
    includeAll: boolean
  ): Promise<void> {
    return this.appStore._changeIncludeAllFiles(repository, includeAll)
  }

  /**
   * Refresh the repository. This would be used, e.g., when the app gains focus.
   */
  public refreshRepository(repository: Repository): Promise<void> {
    return this.appStore._refreshOrRecoverRepository(repository)
  }

  /**
   * Refresh the commit author of a repository. Required after changing git's
   * user name or email address.
   */
  public async refreshAuthor(repository: Repository): Promise<void> {
    return this.appStore._refreshAuthor(repository)
  }

  /** Show the popup. This will close any current popup. */
  public showPopup(popup: Popup): Promise<void> {
    return this.appStore._showPopup(popup)
  }

  /**
   * Close the current popup, if found
   *
   * @param popupType only close the popup if it matches this `PopupType`
   */
  public closePopup(popupType?: PopupType) {
    return this.appStore._closePopup(popupType)
  }

  /** Show the foldout. This will close any current popup. */
  public showFoldout(foldout: Foldout): Promise<void> {
    return this.appStore._showFoldout(foldout)
  }

  /** Close the current foldout. If opening a new foldout use closeFoldout instead. */
  public closeCurrentFoldout(): Promise<void> {
    return this.appStore._closeCurrentFoldout()
  }

  /** Close the specified foldout */
  public closeFoldout(foldout: FoldoutType): Promise<void> {
    return this.appStore._closeFoldout(foldout)
  }

  /**
   * Check for remote commits that could affect an rebase operation.
   *
   * @param targetBranch    The branch where the rebase takes place.
   * @param oldestCommitRef Ref of the oldest commit involved in the interactive
   *                        rebase, or tip of the base branch in a regular
   *                        rebase. If it's null, the root of the branch will be
   *                        considered.
   */
  private async warnAboutRemoteCommits(
    repository: Repository,
    targetBranch: Branch,
    oldestCommitRef: string | null
  ): Promise<boolean> {
    if (targetBranch.upstream === null) {
      return false
    }

    // if the branch is tracking a remote branch
    const upstreamBranchesMatching = await getBranches(
      repository,
      `refs/remotes/${targetBranch.upstream}`
    )

    if (upstreamBranchesMatching.length === 0) {
      return false
    }

    // At this point, the target branch has an upstream. Therefore, if the
    // rebase goes up to the root commit of the branch, remote commits that will
    // require a force push after the rebase do exist.
    if (oldestCommitRef === null) {
      return true
    }

    // and the remote branch has commits that don't exist on the base branch
    const remoteCommits = await getCommitsBetweenCommits(
      repository,
      oldestCommitRef,
      targetBranch.upstream
    )

    return remoteCommits !== null && remoteCommits.length > 0
  }

  /** Initialize rebase flow to choose branch step **/
  public async showRebaseDialog(
    repository: Repository,
    initialBranch?: Branch | null
  ) {
    const repositoryState = this.repositoryStateManager.get(repository)
    const initialStep = getMultiCommitOperationChooseBranchStep(
      repositoryState,
      initialBranch
    )

    const { tip } = repositoryState.branchesState
    let currentBranch: Branch | null = null

    if (tip.kind === TipState.Valid) {
      currentBranch = tip.branch
    } else {
      throw new Error(
        'Tip is not in a valid state, which is required to start the rebase flow'
      )
    }

    this.initializeMultiCommitOperation(
      repository,
      {
        kind: MultiCommitOperationKind.Rebase,
        sourceBranch: null,
        commits: [],
        currentTip: tip.branch.tip.sha,
      },
      currentBranch,
      [],
      currentBranch.tip.sha
    )

    this.setMultiCommitOperationStep(repository, initialStep)

    this.showPopup({
      type: PopupType.MultiCommitOperation,
      repository,
    })
  }

  /** Initialize and start the rebase operation */
  public async startRebase(
    repository: Repository,
    baseBranch: Branch,
    targetBranch: Branch,
    commits: ReadonlyArray<CommitOneLine>,
    options?: { continueWithForcePush: boolean }
  ): Promise<void> {
    const { askForConfirmationOnForcePush } = this.appStore.getState()

    const hasOverriddenForcePushCheck =
      options !== undefined && options.continueWithForcePush

    const { branchesState } = this.repositoryStateManager.get(repository)
    const originalBranchTip = getTipSha(branchesState.tip)

    this.appStore._initializeMultiCommitOperation(
      repository,
      {
        kind: MultiCommitOperationKind.Rebase,
        commits,
        currentTip: baseBranch.tip.sha,
        sourceBranch: baseBranch,
      },
      targetBranch,
      commits,
      originalBranchTip
    )

    if (askForConfirmationOnForcePush && !hasOverriddenForcePushCheck) {
      const showWarning = await this.warnAboutRemoteCommits(
        repository,
        baseBranch,
        targetBranch.tip.sha
      )

      if (showWarning) {
        this.setMultiCommitOperationStep(repository, {
          kind: MultiCommitOperationStepKind.WarnForcePush,
          targetBranch,
          baseBranch,
          commits,
        })
        return
      }
    }

    await this.rebase(repository, baseBranch, targetBranch)
  }

  /**
   * Initialize and launch the rebase flow for a conflicted repository
   */
  public async launchRebaseOperation(
    repository: Repository,
    targetBranch: string
  ) {
    await this.appStore._loadStatus(repository)

    const repositoryState = this.repositoryStateManager.get(repository)
    const { conflictState } = repositoryState.changesState

    if (conflictState === null || !isRebaseConflictState(conflictState)) {
      return
    }

    const updatedConflictState = {
      ...conflictState,
      targetBranch,
    }

    this.repositoryStateManager.updateChangesState(repository, () => ({
      conflictState: updatedConflictState,
    }))

    const snapshot = await getRebaseSnapshot(repository)
    if (snapshot === null) {
      return
    }

    const { progress, commits } = snapshot
    this.initializeMultiCommitOperation(
      repository,
      {
        kind: MultiCommitOperationKind.Rebase,
        sourceBranch: null,
        commits,
        currentTip: '',
      },
      null,
      commits,
      targetBranch
    )

    this.repositoryStateManager.updateMultiCommitOperationState(
      repository,
      () => ({
        progress,
      })
    )

    const { manualResolutions } = conflictState
    this.setMultiCommitOperationStep(repository, {
      kind: MultiCommitOperationStepKind.ShowConflicts,
      conflictState: {
        kind: 'multiCommitOperation',
        manualResolutions,
        ourBranch: targetBranch,
        theirBranch: undefined,
      },
    })

    this.showPopup({
      type: PopupType.MultiCommitOperation,
      repository,
    })
  }

  /**
   * Create a new branch from the given starting point and check it out.
   *
   * If the startPoint argument is omitted the new branch will be created based
   * off of the current state of HEAD.
   */
  public createBranch(
    repository: Repository,
    name: string,
    startPoint: string | null,
    noTrackOption: boolean = false
  ): Promise<Branch | undefined> {
    return this.appStore._createBranch(
      repository,
      name,
      startPoint,
      noTrackOption
    )
  }

  /**
   * Create a new tag on the given target commit.
   */
  public createTag(
    repository: Repository,
    name: string,
    targetCommitSha: string
  ): Promise<void> {
    return this.appStore._createTag(repository, name, targetCommitSha)
  }

  /**
   * Deletes the passed tag.
   */
  public deleteTag(repository: Repository, name: string): Promise<void> {
    return this.appStore._deleteTag(repository, name)
  }

  /**
   * Show the tag creation dialog.
   */
  public showCreateTagDialog(
    repository: Repository,
    targetCommitSha: string,
    localTags: Map<string, string> | null,
    initialName?: string
  ): Promise<void> {
    return this.showPopup({
      type: PopupType.CreateTag,
      repository,
      targetCommitSha,
      initialName,
      localTags,
    })
  }

  /**
   * Show the confirmation dialog to delete a tag.
   */
  public showDeleteTagDialog(
    repository: Repository,
    tagName: string
  ): Promise<void> {
    return this.showPopup({
      type: PopupType.DeleteTag,
      repository,
      tagName,
    })
  }

  /** Check out the given branch. */
  public checkoutBranch(
    repository: Repository,
    branch: Branch,
    strategy?: UncommittedChangesStrategy
  ): Promise<Repository> {
    return this.appStore._checkoutBranch(repository, branch, strategy)
  }

  /** Push the current branch. */
  public push(repository: Repository): Promise<void> {
    return this.appStore._push(repository)
  }

  private pushWithOptions(repository: Repository, options?: PushOptions) {
    if (options !== undefined && options.forceWithLease) {
      this.dropCurrentBranchFromForcePushList(repository)
    }

    return this.appStore._push(repository, options)
  }

  /** Pull the current branch. */
  public pull(repository: Repository): Promise<void> {
    return this.appStore._pull(repository)
  }

  /** Fetch a specific refspec for the repository. */
  public fetchRefspec(
    repository: Repository,
    fetchspec: string
  ): Promise<void> {
    return this.appStore._fetchRefspec(repository, fetchspec)
  }

  /** Fetch all refs for the repository */
  public fetch(repository: Repository, fetchType: FetchType): Promise<void> {
    return this.appStore._fetch(repository, fetchType)
  }

  /** Publish the repository to GitHub with the given properties. */
  public publishRepository(
    repository: Repository,
    name: string,
    description: string,
    private_: boolean,
    account: Account,
    org: IAPIOrganization | null
  ): Promise<Repository> {
    return this.appStore._publishRepository(
      repository,
      name,
      description,
      private_,
      account,
      org
    )
  }

  /**
   * Post the given error. This will send the error through the standard error
   * handler machinery.
   */
  public async postError(error: Error): Promise<void> {
    let currentError: Error | null = error
    for (let i = this.errorHandlers.length - 1; i >= 0; i--) {
      const handler = this.errorHandlers[i]
      currentError = await handler(currentError, this)

      if (!currentError) {
        break
      }
    }

    if (currentError) {
      fatalError(
        `Unhandled error ${currentError}. This shouldn't happen! All errors should be handled, even if it's just by the default handler.`
      )
    }
  }

  /**
   * Post the given error. Note that this bypasses the standard error handler
   * machinery. You probably don't want that. See `Dispatcher.postError`
   * instead.
   */
  public presentError(error: Error): Promise<void> {
    return this.appStore._pushError(error)
  }

  /** Clear the given error. */
  public clearError(error: Error): Promise<void> {
    return this.appStore._clearError(error)
  }

  /**
   * Clone a missing repository to the previous path, and update it's
   * state in the repository list if the clone completes without error.
   */
  public cloneAgain(url: string, path: string): Promise<void> {
    return this.appStore._cloneAgain(url, path)
  }

  /** Clone the repository to the path. */
  public async clone(
    url: string,
    path: string,
    options?: { branch?: string; defaultBranch?: string }
  ): Promise<Repository | null> {
    return this.appStore._completeOpenInDesktop(async () => {
      const { promise, repository } = this.appStore._clone(url, path, options)
      await this.selectRepository(repository)
      const success = await promise
      // TODO: this exit condition is not great, bob
      if (!success) {
        return null
      }

      const addedRepositories = await this.addRepositories([path])
      const addedRepository = addedRepositories[0]
      await this.selectRepository(addedRepository)

      if (isRepositoryWithForkedGitHubRepository(addedRepository)) {
        this.showPopup({
          type: PopupType.ChooseForkSettings,
          repository: addedRepository,
        })
      }

      return addedRepository
    })
  }

  /** Changes the repository alias to a new name. */
  public changeRepositoryAlias(
    repository: Repository,
    newAlias: string | null
  ): Promise<void> {
    return this.appStore._changeRepositoryAlias(repository, newAlias)
  }

  /** Rename the branch to a new name. */
  public renameBranch(
    repository: Repository,
    branch: Branch,
    newName: string
  ): Promise<void> {
    return this.appStore._renameBranch(repository, branch, newName)
  }

  /**
   * Delete the branch. This will delete both the local branch and the remote
   * branch if includeUpstream is true, and then check out the default branch.
   */
  public deleteLocalBranch(
    repository: Repository,
    branch: Branch,
    includeUpstream?: boolean
  ): Promise<void> {
    return this.appStore._deleteBranch(repository, branch, includeUpstream)
  }

  /**
   * Delete the remote branch.
   */
  public deleteRemoteBranch(
    repository: Repository,
    branch: Branch
  ): Promise<void> {
    return this.appStore._deleteBranch(repository, branch)
  }

  /** Discard the changes to the given files. */
  public discardChanges(
    repository: Repository,
    files: ReadonlyArray<WorkingDirectoryFileChange>
  ): Promise<void> {
    return this.appStore._discardChanges(repository, files)
  }

  /** Discard the changes from the given diff selection. */
  public discardChangesFromSelection(
    repository: Repository,
    filePath: string,
    diff: ITextDiff,
    selection: DiffSelection
  ): Promise<void> {
    return this.appStore._discardChangesFromSelection(
      repository,
      filePath,
      diff,
      selection
    )
  }

  /** Start amending the most recent commit. */
  public async startAmendingRepository(
    repository: Repository,
    commit: Commit,
    isLocalCommit: boolean,
    continueWithForcePush: boolean = false
  ) {
    const repositoryState = this.repositoryStateManager.get(repository)
    const { tip } = repositoryState.branchesState
    const { askForConfirmationOnForcePush } = this.appStore.getState()

    if (
      askForConfirmationOnForcePush &&
      !continueWithForcePush &&
      !isLocalCommit &&
      tip.kind === TipState.Valid
    ) {
      return this.showPopup({
        type: PopupType.WarnForcePush,
        operation: 'Amend',
        onBegin: () => {
          this.startAmendingRepository(repository, commit, isLocalCommit, true)
        },
      })
    }

    await this.changeRepositorySection(repository, RepositorySectionTab.Changes)

    this.appStore._setRepositoryCommitToAmend(repository, commit)

    this.statsStore.recordAmendCommitStarted()
  }

  /** Stop amending the most recent commit. */
  public async stopAmendingRepository(repository: Repository) {
    this.appStore._setRepositoryCommitToAmend(repository, null)
  }

  /** Undo the given commit. */
  public undoCommit(
    repository: Repository,
    commit: Commit,
    showConfirmationDialog: boolean = true
  ): Promise<void> {
    return this.appStore._undoCommit(repository, commit, showConfirmationDialog)
  }

  /** Reset to a given commit. */
  public resetToCommit(
    repository: Repository,
    commit: Commit,
    showConfirmationDialog: boolean = true
  ): Promise<void> {
    this.statsStore.recordResetToCommitCount()
    return this.appStore._resetToCommit(
      repository,
      commit,
      showConfirmationDialog
    )
  }

  /** Revert the commit with the given SHA */
  public revertCommit(repository: Repository, commit: Commit): Promise<void> {
    return this.appStore._revertCommit(repository, commit)
  }

  /**
   * Set the width of the repository sidebar to the given
   * value. This affects the changes and history sidebar
   * as well as the first toolbar section which contains
   * repo selection on all platforms and repo selection and
   * app menu on Windows.
   */
  public setSidebarWidth(width: number): Promise<void> {
    return this.appStore._setSidebarWidth(width)
  }

  /**
   * Set the update banner's visibility
   */
  public setUpdateBannerVisibility(isVisible: boolean) {
    return this.appStore._setUpdateBannerVisibility(isVisible)
  }

  /**
   * Set the banner state for the application
   */
  public setBanner(state: Banner) {
    return this.appStore._setBanner(state)
  }

  /**
   * Close the current banner, if found.
   *
   * @param bannerType only close the banner if it matches this `BannerType`
   */
  public clearBanner(bannerType?: BannerType) {
    return this.appStore._clearBanner(bannerType)
  }

  /**
   * Reset the width of the repository sidebar to its default
   * value. This affects the changes and history sidebar
   * as well as the first toolbar section which contains
   * repo selection on all platforms and repo selection and
   * app menu on Windows.
   */
  public resetSidebarWidth(): Promise<void> {
    return this.appStore._resetSidebarWidth()
  }

  /**
   * Set the width of the commit summary column in the
   * history view to the given value.
   */
  public setCommitSummaryWidth(width: number): Promise<void> {
    return this.appStore._setCommitSummaryWidth(width)
  }

  /**
   * Reset the width of the commit summary column in the
   * history view to its default value.
   */
  public resetCommitSummaryWidth(): Promise<void> {
    return this.appStore._resetCommitSummaryWidth()
  }

  /** Update the repository's issues from GitHub. */
  public refreshIssues(repository: GitHubRepository): Promise<void> {
    return this.appStore._refreshIssues(repository)
  }

  /** End the Welcome flow. */
  public endWelcomeFlow(): Promise<void> {
    return this.appStore._endWelcomeFlow()
  }

  /** Set the commit message input's focus. */
  public setCommitMessageFocus(focus: boolean) {
    this.appStore._setCommitMessageFocus(focus)
  }

  /**
   * Set the commit summary and description for a work-in-progress
   * commit in the changes view for a particular repository.
   */
  public setCommitMessage(
    repository: Repository,
    message: ICommitMessage
  ): Promise<void> {
    return this.appStore._setCommitMessage(repository, message)
  }

  /** Remove the given account from the app. */
  public removeAccount(account: Account): Promise<void> {
    return this.appStore._removeAccount(account)
  }

  /**
   * Ask the dispatcher to apply a transformation function to the current
   * state of the application menu.
   *
   * Since the dispatcher is asynchronous it's possible for components
   * utilizing the menu state to have an out-of-date view of the state
   * of the app menu which is why they're not allowed to transform it
   * directly.
   *
   * To work around potential race conditions consumers instead pass a
   * delegate which receives the updated application menu and allows
   * them to perform the necessary state transitions. The AppMenu instance
   * is itself immutable but does offer transformation methods and in
   * order for the state to be properly updated the delegate _must_ return
   * the latest transformed instance of the AppMenu.
   */
  public setAppMenuState(update: (appMenu: AppMenu) => AppMenu): Promise<void> {
    return this.appStore._setAppMenuState(update)
  }

  /**
   * Tell the main process to execute (i.e. simulate a click of) the given menu item.
   */
  public executeMenuItem(item: ExecutableMenuItem): Promise<void> {
    executeMenuItem(item)
    return Promise.resolve()
  }

  /**
   * Set whether or not to to add a highlight class to the app menu toolbar icon.
   * Used to highlight the button when the Alt key is pressed.
   *
   * Only applicable on non-macOS platforms.
   */
  public setAccessKeyHighlightState(highlight: boolean): Promise<void> {
    return this.appStore._setAccessKeyHighlightState(highlight)
  }

  /** Merge the named branch into the current branch. */
  public mergeBranch(
    repository: Repository,
    branch: Branch,
    mergeStatus: MergeTreeResult | null,
    isSquash: boolean = false
  ): Promise<void> {
    return this.appStore._mergeBranch(repository, branch, mergeStatus, isSquash)
  }

  /**
   * Update the per-repository list of branches that can be force-pushed
   * after a rebase or amend is completed.
   */
  private addBranchToForcePushList = (
    repository: Repository,
    tipWithBranch: IValidBranch,
    beforeChangeSha: string
  ) => {
    this.appStore._addBranchToForcePushList(
      repository,
      tipWithBranch,
      beforeChangeSha
    )
  }

  private dropCurrentBranchFromForcePushList = (repository: Repository) => {
    const currentState = this.repositoryStateManager.get(repository)
    const {
      forcePushBranches: rebasedBranches,
      tip,
    } = currentState.branchesState

    if (tip.kind !== TipState.Valid) {
      return
    }

    const updatedMap = new Map<string, string>(rebasedBranches)
    updatedMap.delete(tip.branch.nameWithoutRemote)

    this.repositoryStateManager.updateBranchesState(repository, () => ({
      forcePushBranches: updatedMap,
    }))
  }

  /**
   * Update the rebase state to indicate the user has resolved conflicts in the
   * current repository.
   */
  public setConflictsResolved(repository: Repository) {
    return this.appStore._setConflictsResolved(repository)
  }

  /** Starts a rebase for the given base and target branch */
  public async rebase(
    repository: Repository,
    baseBranch: Branch,
    targetBranch: Branch
  ): Promise<void> {
    const {
      branchesState,
      multiCommitOperationState,
    } = this.repositoryStateManager.get(repository)

    if (
      multiCommitOperationState == null ||
      multiCommitOperationState.operationDetail.kind !==
        MultiCommitOperationKind.Rebase
    ) {
      return
    }
    const { commits } = multiCommitOperationState.operationDetail

    const beforeSha = getTipSha(branchesState.tip)

    log.info(
      `[rebase] starting rebase for ${targetBranch.name} at ${beforeSha}`
    )
    log.info(
      `[rebase] to restore the previous state if this completed rebase is unsatisfactory:`
    )
    log.info(`[rebase] - git checkout ${targetBranch.name}`)
    log.info(`[rebase] - git reset ${beforeSha} --hard`)

    const result = await this.appStore._rebase(
      repository,
      baseBranch,
      targetBranch
    )

    await this.appStore._loadStatus(repository)

    const stateAfter = this.repositoryStateManager.get(repository)
    const { tip } = stateAfter.branchesState
    const afterSha = getTipSha(tip)

    log.info(
      `[rebase] completed rebase - got ${result} and on tip ${afterSha} - kind ${tip.kind}`
    )

    if (result === RebaseResult.ConflictsEncountered) {
      const { conflictState } = stateAfter.changesState
      if (conflictState === null) {
        log.warn(
          `[rebase] conflict state after rebase is null - unable to continue`
        )
        return
      }

      if (!isRebaseConflictState(conflictState)) {
        log.warn(
          `[rebase] conflict state after rebase is not rebase conflicts - unable to continue`
        )
        return
      }

      return this.startMultiCommitOperationConflictFlow(
        MultiCommitOperationKind.Rebase,
        repository,
        baseBranch.name,
        targetBranch.name
      )
    } else if (result === RebaseResult.CompletedWithoutError) {
      if (tip.kind !== TipState.Valid) {
        log.warn(
          `[rebase] tip after completing rebase is ${tip.kind} but this should be a valid tip if the rebase completed without error`
        )
        return
      }

      this.statsStore.recordRebaseSuccessWithoutConflicts()
      await this.completeMultiCommitOperation(repository, commits.length)
    } else if (result === RebaseResult.Error) {
      // we were unable to successfully start the rebase, and an error should
      // be shown through the default error handling infrastructure, so we can
      // just abandon the rebase for now
      this.endMultiCommitOperation(repository)
    }
  }

  /** Abort the current rebase and refreshes the repository status */
  public async abortRebase(repository: Repository) {
    await this.appStore._abortRebase(repository)
    await this.appStore._loadStatus(repository)
    await this.refreshRepository(repository)
  }

  /**
   * Continue with the rebase after the user has resolved all conflicts with
   * tracked files in the working directory.
   */
  public async continueRebase(
    kind: MultiCommitOperationKind,
    repository: Repository,
    workingDirectory: WorkingDirectoryStatus,
    conflictsState: RebaseConflictState
  ): Promise<RebaseResult> {
    const stateBefore = this.repositoryStateManager.get(repository)
    const { manualResolutions } = conflictsState

    const beforeSha = getTipSha(stateBefore.branchesState.tip)

    log.info(`[continueRebase] continuing rebase for ${beforeSha}`)

    const result = await this.appStore._continueRebase(
      repository,
      workingDirectory,
      manualResolutions
    )

    if (result === RebaseResult.CompletedWithoutError) {
      this.statsStore.recordOperationSuccessfulWithConflicts(kind)
    }

    await this.appStore._loadStatus(repository)

    const stateAfter = this.repositoryStateManager.get(repository)
    const { tip } = stateAfter.branchesState
    const afterSha = getTipSha(tip)

    log.info(
      `[continueRebase] completed rebase - got ${result} and on tip ${afterSha} - kind ${tip.kind}`
    )

    return result
  }

  /** aborts an in-flight merge and refreshes the repository's status */
  public async abortMerge(repository: Repository) {
    await this.appStore._abortMerge(repository)
    await this.appStore._loadStatus(repository)
  }

  /** aborts an in-flight merge and refreshes the repository's status */
  public async abortSquashMerge(repository: Repository) {
    await this.appStore._abortSquashMerge(repository)
    return this.appStore._refreshRepository(repository)
  }

  /**
   * commits an in-flight merge and shows a banner if successful
   *
   * @param repository
   * @param workingDirectory
   * @param successfulMergeBannerState information for banner to be displayed if merge is successful
   */
  public async finishConflictedMerge(
    repository: Repository,
    workingDirectory: WorkingDirectoryStatus,
    successfulMergeBanner: Banner,
    isSquash: boolean
  ) {
    // get manual resolutions in case there are manual conflicts
    const repositoryState = this.repositoryStateManager.get(repository)
    const { conflictState } = repositoryState.changesState
    if (conflictState === null) {
      // if this doesn't exist, something is very wrong and we shouldn't proceed 😢
      log.error(
        'Conflict state missing during finishConflictedMerge. No merge will be committed.'
      )
      return
    }
    const result = await this.appStore._finishConflictedMerge(
      repository,
      workingDirectory,
      conflictState.manualResolutions
    )
    if (result !== undefined) {
      this.setBanner(successfulMergeBanner)
      if (isSquash) {
        // Squash merge will not hit the normal recording of successful merge in
        // app-store._mergeBranch because it only records there when there are
        // no conflicts. Thus, recordSquashMergeSuccessful is done here in order
        // to capture all successful squash merges under this metric.
        this.statsStore.recordSquashMergeSuccessful()
        this.statsStore.recordSquashMergeSuccessfulWithConflicts()
      }
    }
  }

  /** Record the given launch stats. */
  public recordLaunchStats(stats: ILaunchStats): Promise<void> {
    return this.appStore._recordLaunchStats(stats)
  }

  /** Report any stats if needed. */
  public reportStats(): Promise<void> {
    return this.appStore._reportStats()
  }

  /** Changes the URL for the remote that matches the given name  */
  public setRemoteURL(
    repository: Repository,
    name: string,
    url: string
  ): Promise<void> {
    return this.appStore._setRemoteURL(repository, name, url)
  }

  /** Open the URL in a browser */
  public openInBrowser(url: string): Promise<boolean> {
    return this.appStore._openInBrowser(url)
  }

  /** Add the pattern to the repository's gitignore. */
  public appendIgnoreRule(
    repository: Repository,
    pattern: string | string[]
  ): Promise<void> {
    return this.appStore._appendIgnoreRule(repository, pattern)
  }

  /** Opens a Git-enabled terminal setting the working directory to the repository path */
  public async openShell(
    path: string,
    ignoreWarning: boolean = false
  ): Promise<void> {
    const gitFound = await isGitOnPath()
    if (gitFound || ignoreWarning) {
      this.appStore._openShell(path)
    } else {
      this.appStore._showPopup({
        type: PopupType.InstallGit,
        path,
      })
    }
  }

  /**
   * Opens a path in the external editor selected by the user.
   */
  public async openInExternalEditor(fullPath: string): Promise<void> {
    return this.appStore._openInExternalEditor(fullPath)
  }

  /**
   * Persist the given content to the repository's root .gitignore.
   *
   * If the repository root doesn't contain a .gitignore file one
   * will be created, otherwise the current file will be overwritten.
   */
  public saveGitIgnore(repository: Repository, text: string): Promise<void> {
    return this.appStore._saveGitIgnore(repository, text)
  }

  /** Set whether the user has opted out of stats reporting. */
  public setStatsOptOut(
    optOut: boolean,
    userViewedPrompt: boolean
  ): Promise<void> {
    return this.appStore.setStatsOptOut(optOut, userViewedPrompt)
  }

  public moveToApplicationsFolder() {
    moveToApplicationsFolder()
  }

  /**
   * Clear any in-flight sign in state and return to the
   * initial (no sign-in) state.
   */
  public resetSignInState(): Promise<void> {
    return this.appStore._resetSignInState()
  }

  /**
   * Initiate a sign in flow for github.com. This will put the store
   * in the Authentication step ready to receive user credentials.
   */
  public beginDotComSignIn(): Promise<void> {
    return this.appStore._beginDotComSignIn()
  }

  /**
   * Initiate a sign in flow for a GitHub Enterprise instance. This will
   * put the store in the EndpointEntry step ready to receive the url
   * to the enterprise instance.
   */
  public beginEnterpriseSignIn(): Promise<void> {
    return this.appStore._beginEnterpriseSignIn()
  }

  /**
   * Attempt to advance from the EndpointEntry step with the given endpoint
   * url. This method must only be called when the store is in the authentication
   * step or an error will be thrown.
   *
   * The provided endpoint url will be validated for syntactic correctness as
   * well as connectivity before the promise resolves. If the endpoint url is
   * invalid or the host can't be reached the promise will be rejected and the
   * sign in state updated with an error to be presented to the user.
   *
   * If validation is successful the store will advance to the authentication
   * step.
   */
  public setSignInEndpoint(url: string): Promise<void> {
    return this.appStore._setSignInEndpoint(url)
  }

  /**
   * Attempt to advance from the authentication step using a username
   * and password. This method must only be called when the store is
   * in the authentication step or an error will be thrown. If the
   * provided credentials are valid the store will either advance to
   * the Success step or to the TwoFactorAuthentication step if the
   * user has enabled two factor authentication.
   *
   * If an error occurs during sign in (such as invalid credentials)
   * the authentication state will be updated with that error so that
   * the responsible component can present it to the user.
   */
  public setSignInCredentials(
    username: string,
    password: string
  ): Promise<void> {
    return this.appStore._setSignInCredentials(username, password)
  }

  /**
   * Initiate an OAuth sign in using the system configured browser.
   * This method must only be called when the store is in the authentication
   * step or an error will be thrown.
   *
   * The promise returned will only resolve once the user has successfully
   * authenticated. If the user terminates the sign-in process by closing
   * their browser before the protocol handler is invoked, by denying the
   * protocol handler to execute or by providing the wrong credentials
   * this promise will never complete.
   */
  public requestBrowserAuthentication(): Promise<void> {
    return this.appStore._requestBrowserAuthentication()
  }

  /**
   * Initiate an OAuth sign in using the system configured browser to GitHub.com.
   *
   * The promise returned will only resolve once the user has successfully
   * authenticated. If the user terminates the sign-in process by closing
   * their browser before the protocol handler is invoked, by denying the
   * protocol handler to execute or by providing the wrong credentials
   * this promise will never complete.
   */
  public async requestBrowserAuthenticationToDotcom(): Promise<void> {
    await this.beginDotComSignIn()
    return this.requestBrowserAuthentication()
  }

  /**
   * Attempt to complete the sign in flow with the given OTP token.\
   * This method must only be called when the store is in the
   * TwoFactorAuthentication step or an error will be thrown.
   *
   * If the provided token is valid the store will advance to
   * the Success step.
   *
   * If an error occurs during sign in (such as invalid credentials)
   * the authentication state will be updated with that error so that
   * the responsible component can present it to the user.
   */
  public setSignInOTP(otp: string): Promise<void> {
    return this.appStore._setSignInOTP(otp)
  }

  /**
   * Launch a sign in dialog for authenticating a user with
   * GitHub.com.
   */
  public async showDotComSignInDialog(): Promise<void> {
    await this.appStore._beginDotComSignIn()
    await this.appStore._showPopup({ type: PopupType.SignIn })
  }

  /**
   * Launch a sign in dialog for authenticating a user with
   * a GitHub Enterprise instance.
   * Optionally, you can provide an endpoint URL.
   */
  public async showEnterpriseSignInDialog(endpoint?: string): Promise<void> {
    await this.appStore._beginEnterpriseSignIn()

    if (endpoint !== undefined) {
      await this.appStore._setSignInEndpoint(endpoint)
    }

    await this.appStore._showPopup({ type: PopupType.SignIn })
  }

  /**
   * Show a dialog that helps the user create a fork of
   * their local repo.
   */
  public async showCreateForkDialog(
    repository: RepositoryWithGitHubRepository
  ): Promise<void> {
    await this.appStore._showCreateForkDialog(repository)
  }

  /**
   * Register a new error handler.
   *
   * Error handlers are called in order starting with the most recently
   * registered handler. The error which the returned {Promise} resolves to is
   * passed to the next handler, etc. If the handler's {Promise} resolves to
   * null, error propagation is halted.
   */
  public registerErrorHandler(handler: ErrorHandler): Disposable {
    this.errorHandlers.push(handler)

    return new Disposable(() => {
      const i = this.errorHandlers.indexOf(handler)
      if (i >= 0) {
        this.errorHandlers.splice(i, 1)
      }
    })
  }

  /**
   * Update the location of an existing repository and clear the missing flag.
   */
  public async relocateRepository(repository: Repository): Promise<void> {
    const path = await showOpenDialog({
      properties: ['openDirectory'],
    })

    if (path !== null) {
      await this.updateRepositoryPath(repository, path)
    }
  }

  /**
   * Change the workflow preferences for the specified repository.
   *
   * @param repository            The repository to update.
   * @param workflowPreferences   The object with the workflow settings to use.
   */
  public async updateRepositoryWorkflowPreferences(
    repository: Repository,
    workflowPreferences: WorkflowPreferences
  ) {
    await this.appStore._updateRepositoryWorkflowPreferences(
      repository,
      workflowPreferences
    )
  }

  /** Update the repository's path. */
  private async updateRepositoryPath(
    repository: Repository,
    path: string
  ): Promise<void> {
    await this.appStore._updateRepositoryPath(repository, path)
  }

  public async setAppFocusState(isFocused: boolean): Promise<void> {
    await this.appStore._setAppFocusState(isFocused)

    if (isFocused) {
      this.commitStatusStore.startBackgroundRefresh()
    } else {
      this.commitStatusStore.stopBackgroundRefresh()
    }
  }

  public async initializeAppFocusState(): Promise<void> {
    const isFocused = await isWindowFocused()
    this.setAppFocusState(isFocused)
  }

  /**
   * Find an existing repository that can be used for checking out
   * the passed pull request.
   *
   * This method will try to find an opened repository that matches the
   * HEAD repository of the PR first and if not found it will try to
   * find an opened repository that matches the BASE repository of the PR.
   * Matching in this context means that either the origin remote or the
   * upstream remote url are equal to the PR ref repository URL.
   *
   * With this logic we try to select the best suited repository to open
   * a PR when triggering a "Open PR from Desktop" action from a browser.
   *
   * @param pullRequest the pull request object received from the API.
   */
  private getRepositoryFromPullRequest(
    pullRequest: IAPIPullRequest
  ): RepositoryWithGitHubRepository | null {
    const state = this.appStore.getState()
    const repositories = state.repositories
    const headUrl = pullRequest.head.repo?.clone_url
    const baseUrl = pullRequest.base.repo?.clone_url

    // This likely means that the base repository has been deleted
    // and we don't support checking out from refs/pulls/NNN/head
    // yet so we'll bail for now.
    if (headUrl === undefined || baseUrl === undefined) {
      return null
    }

    for (const repository of repositories) {
      if (this.doesRepositoryMatchUrl(repository, headUrl)) {
        return repository
      }
    }

    for (const repository of repositories) {
      if (this.doesRepositoryMatchUrl(repository, baseUrl)) {
        return repository
      }
    }

    return null
  }

  private doesRepositoryMatchUrl(
    repo: Repository | CloningRepository,
    url: string
  ): repo is RepositoryWithGitHubRepository {
    if (repo instanceof Repository && isRepositoryWithGitHubRepository(repo)) {
      const originRepoUrl = repo.gitHubRepository.htmlURL
      const upstreamRepoUrl = repo.gitHubRepository.parent?.htmlURL ?? null

      if (originRepoUrl !== null && urlsMatch(originRepoUrl, url)) {
        return true
      }

      if (upstreamRepoUrl !== null && urlsMatch(upstreamRepoUrl, url)) {
        return true
      }
    }

    return false
  }

  private async openRepositoryFromUrl(action: IOpenRepositoryFromURLAction) {
    const { url, pr, branch, filepath } = action

    let repository: Repository | null

    if (pr !== null) {
      repository = await this.openPullRequestFromUrl(url, pr)
    } else if (branch !== null) {
      repository = await this.openBranchNameFromUrl(url, branch)
    } else {
      repository = await this.openOrCloneRepository(url)
    }

    if (repository === null) {
      return
    }

    if (filepath !== null) {
      const resolved = await resolveWithin(repository.path, filepath)

      if (resolved !== null) {
        shell.showItemInFolder(resolved)
      } else {
        log.error(
          `Prevented attempt to open path outside of the repository root: ${filepath}`
        )
      }
    }
  }

  private async openBranchNameFromUrl(
    url: string,
    branchName: string
  ): Promise<Repository | null> {
    const repository = await this.openOrCloneRepository(url)

    if (repository === null) {
      return null
    }

    // ensure a fresh clone repository has it's in-memory state
    // up-to-date before performing the "Clone in Desktop" steps
    await this.appStore._refreshRepository(repository)

    // if the repo has a remote, fetch before switching branches to ensure
    // the checkout will be successful. This operation could be a no-op.
    await this.appStore._fetch(repository, FetchType.UserInitiatedTask)

    await this.checkoutLocalBranch(repository, branchName)

    return repository
  }

  private async openPullRequestFromUrl(
    url: string,
    pr: string
  ): Promise<RepositoryWithGitHubRepository | null> {
    const pullRequest = await this.appStore.fetchPullRequest(url, pr)

    if (pullRequest === null) {
      return null
    }

    // Find the repository where the PR is created in Desktop.
    let repository: Repository | null = this.getRepositoryFromPullRequest(
      pullRequest
    )

    if (repository !== null) {
      await this.selectRepository(repository)
    } else {
      repository = await this.openOrCloneRepository(url)
    }

    if (repository === null) {
      log.warn(
        `Open Repository from URL failed, did not find or clone repository: ${url}`
      )
      return null
    }
    if (!isRepositoryWithGitHubRepository(repository)) {
      log.warn(
        `Received a non-GitHub repository when opening repository from URL: ${url}`
      )
      return null
    }

    // ensure a fresh clone repository has it's in-memory state
    // up-to-date before performing the "Clone in Desktop" steps
    await this.appStore._refreshRepository(repository)

    if (pullRequest.head.repo === null) {
      return null
    }

    await this.appStore._checkoutPullRequest(
      repository,
      pullRequest.number,
      pullRequest.head.repo.owner.login,
      pullRequest.head.repo.clone_url,
      pullRequest.head.ref
    )

    return repository
  }

  public async dispatchURLAction(action: URLActionType): Promise<void> {
    switch (action.name) {
      case 'oauth':
        try {
          log.info(`[Dispatcher] requesting authenticated user`)
          const user = await requestAuthenticatedUser(action.code, action.state)
          if (user) {
            resolveOAuthRequest(user)
          } else if (user === null) {
            rejectOAuthRequest(new Error('Unable to fetch authenticated user.'))
          }
        } catch (e) {
          rejectOAuthRequest(e)
        }

        if (__DARWIN__) {
          // workaround for user reports that the application doesn't receive focus
          // after completing the OAuth signin in the browser
          const isFocused = await isWindowFocused()
          if (!isFocused) {
            log.info(
              `refocusing the main window after the OAuth flow is completed`
            )
            window.focus()
          }
        }
        break

      case 'open-repository-from-url':
        this.openRepositoryFromUrl(action)
        break

      case 'open-repository-from-path':
        // user may accidentally provide a folder within the repository
        // this ensures we use the repository root, if it is actually a repository
        // otherwise we consider it an untracked repository
        const path = (await validatedRepositoryPath(action.path)) || action.path
        const { repositories } = this.appStore.getState()
        const existingRepository = matchExistingRepository(repositories, path)

        if (existingRepository) {
          await this.selectRepository(existingRepository)
          this.statsStore.recordAddExistingRepository()
        } else {
          await this.showPopup({ type: PopupType.AddRepository, path })
        }
        break

      default:
        const unknownAction: IUnknownAction = action
        log.warn(
          `Unknown URL action: ${
            unknownAction.name
          } - payload: ${JSON.stringify(unknownAction)}`
        )
    }
  }

  /**
   * Sets the user's preference so that moving the app to /Applications is not asked
   */
  public setAskToMoveToApplicationsFolderSetting(
    value: boolean
  ): Promise<void> {
    return this.appStore._setAskToMoveToApplicationsFolderSetting(value)
  }

  /**
   * Sets the user's preference so that confirmation to remove repo is not asked
   */
  public setConfirmRepoRemovalSetting(value: boolean): Promise<void> {
    return this.appStore._setConfirmRepositoryRemovalSetting(value)
  }

  /**
   * Sets the user's preference so that confirmation to discard changes is not asked
   */
  public setConfirmDiscardChangesSetting(value: boolean): Promise<void> {
    return this.appStore._setConfirmDiscardChangesSetting(value)
  }

  /**
   * Sets the user's preference for handling uncommitted changes when switching branches
   */
  public setUncommittedChangesStrategySetting(
    value: UncommittedChangesStrategy
  ): Promise<void> {
    return this.appStore._setUncommittedChangesStrategySetting(value)
  }

  /**
   * Sets the user's preference for an external program to open repositories in.
   */
  public setExternalEditor(editor: string): Promise<void> {
    return this.appStore._setExternalEditor(editor)
  }

  /**
   * Sets the user's preferred shell.
   */
  public setShell(shell: Shell): Promise<void> {
    return this.appStore._setShell(shell)
  }

  private async checkoutLocalBranch(repository: Repository, branch: string) {
    let shouldCheckoutBranch = true

    const state = this.repositoryStateManager.get(repository)
    const branches = state.branchesState.allBranches

    const { tip } = state.branchesState

    if (tip.kind === TipState.Valid) {
      shouldCheckoutBranch = tip.branch.nameWithoutRemote !== branch
    }

    const localBranch = branches.find(b => b.nameWithoutRemote === branch)

    // N.B: This looks weird, and it is. _checkoutBranch used
    // to behave this way (silently ignoring checkout) when given
    // a branch name string that does not correspond to a local branch
    // in the git store. When rewriting _checkoutBranch
    // to remove the support for string branch names the behavior
    // was moved up to this method to not alter the current behavior.
    //
    // https://youtu.be/IjmtVKOAHPM
    if (shouldCheckoutBranch && localBranch !== undefined) {
      await this.checkoutBranch(repository, localBranch)
    }
  }

  private async openOrCloneRepository(url: string): Promise<Repository | null> {
    const state = this.appStore.getState()
    const repositories = state.repositories
    const existingRepository = repositories.find(r =>
      this.doesRepositoryMatchUrl(r, url)
    )

    if (existingRepository) {
      return await this.selectRepository(existingRepository)
    }

    return this.appStore._startOpenInDesktop(() => {
      this.changeCloneRepositoriesTab(CloneRepositoryTab.Generic)
      this.showPopup({
        type: PopupType.CloneRepository,
        initialURL: url,
      })
    })
  }

  /**
   * Install the CLI tool.
   *
   * This is used only on macOS.
   */
  public async installCLI() {
    try {
      await installCLI()

      this.showPopup({ type: PopupType.CLIInstalled })
    } catch (e) {
      log.error('Error installing CLI', e)

      this.postError(e)
    }
  }

  /** Prompt the user to authenticate for a generic git server. */
  public promptForGenericGitAuthentication(
    repository: Repository | CloningRepository,
    retry: RetryAction
  ): Promise<void> {
    return this.appStore.promptForGenericGitAuthentication(repository, retry)
  }

  /** Save the generic git credentials. */
  public async saveGenericGitCredentials(
    hostname: string,
    username: string,
    password: string
  ): Promise<void> {
    log.info(`storing generic credentials for '${hostname}' and '${username}'`)
    setGenericUsername(hostname, username)

    try {
      await setGenericPassword(hostname, username, password)
    } catch (e) {
      log.error(
        `Error saving generic git credentials: ${username}@${hostname}`,
        e
      )

      this.postError(e)
    }
  }

  /** Perform the given retry action. */
  public async performRetry(retryAction: RetryAction): Promise<void> {
    switch (retryAction.type) {
      case RetryActionType.Push:
        return this.push(retryAction.repository)

      case RetryActionType.Pull:
        return this.pull(retryAction.repository)

      case RetryActionType.Fetch:
        return this.fetch(retryAction.repository, FetchType.UserInitiatedTask)

      case RetryActionType.Clone:
        await this.clone(retryAction.url, retryAction.path, retryAction.options)
        break

      case RetryActionType.Checkout:
        await this.checkoutBranch(retryAction.repository, retryAction.branch)
        break

      case RetryActionType.Merge:
        return this.mergeBranch(
          retryAction.repository,
          retryAction.theirBranch,
          null
        )

      case RetryActionType.Rebase:
        return this.rebase(
          retryAction.repository,
          retryAction.baseBranch,
          retryAction.targetBranch
        )
      case RetryActionType.CherryPick:
        return this.cherryPick(
          retryAction.repository,
          retryAction.targetBranch,
          retryAction.commits,
          retryAction.sourceBranch
        )
      case RetryActionType.CreateBranchForCherryPick:
        return this.startCherryPickWithBranchName(
          retryAction.repository,
          retryAction.targetBranchName,
          retryAction.startPoint,
          retryAction.noTrackOption,
          retryAction.commits,
          retryAction.sourceBranch
        )
      case RetryActionType.Squash:
        return this.squash(
          retryAction.repository,
          retryAction.toSquash,
          retryAction.squashOnto,
          retryAction.lastRetainedCommitRef,
          retryAction.commitContext
        )
      case RetryActionType.Reorder:
        return this.reorderCommits(
          retryAction.repository,
          retryAction.commitsToReorder,
          retryAction.beforeCommit,
          retryAction.lastRetainedCommitRef
        )
      default:
        return assertNever(retryAction, `Unknown retry action: ${retryAction}`)
    }
  }

  /** Change the selected image diff type. */
  public changeImageDiffType(type: ImageDiffType): Promise<void> {
    return this.appStore._changeImageDiffType(type)
  }

  /** Change the hide whitespace in changes diff setting */
  public onHideWhitespaceInChangesDiffChanged(
    hideWhitespaceInDiff: boolean,
    repository: Repository
  ): Promise<void> {
    return this.appStore._setHideWhitespaceInChangesDiff(
      hideWhitespaceInDiff,
      repository
    )
  }

  /** Change the hide whitespace in history diff setting */
  public onHideWhitespaceInHistoryDiffChanged(
    hideWhitespaceInDiff: boolean,
    repository: Repository,
    file: CommittedFileChange | null = null
  ): Promise<void> {
    return this.appStore._setHideWhitespaceInHistoryDiff(
      hideWhitespaceInDiff,
      repository,
      file
    )
  }

  /** Change the side by side diff setting */
  public onShowSideBySideDiffChanged(showSideBySideDiff: boolean) {
    return this.appStore._setShowSideBySideDiff(showSideBySideDiff)
  }

  /** Install the global Git LFS filters. */
  public installGlobalLFSFilters(force: boolean): Promise<void> {
    return this.appStore._installGlobalLFSFilters(force)
  }

  /** Install the LFS filters */
  public installLFSHooks(
    repositories: ReadonlyArray<Repository>
  ): Promise<void> {
    return this.appStore._installLFSHooks(repositories)
  }

  /** Change the selected Clone Repository tab. */
  public changeCloneRepositoriesTab(tab: CloneRepositoryTab): Promise<void> {
    return this.appStore._changeCloneRepositoriesTab(tab)
  }

  /**
   * Request a refresh of the list of repositories that
   * the provided account has explicit permissions to access.
   * See ApiRepositoriesStore for more details.
   */
  public refreshApiRepositories(account: Account) {
    return this.appStore._refreshApiRepositories(account)
  }

  /** Change the selected Branches foldout tab. */
  public changeBranchesTab(tab: BranchesTab): Promise<void> {
    return this.appStore._changeBranchesTab(tab)
  }

  /**
   * Open the Explore page at the GitHub instance of this repository
   */
  public showGitHubExplore(repository: Repository): Promise<void> {
    return this.appStore._showGitHubExplore(repository)
  }

  /**
   * Open the Create Pull Request page on GitHub after verifying ahead/behind.
   *
   * Note that this method will present the user with a dialog in case the
   * current branch in the repository is ahead or behind the remote.
   * The dialog lets the user choose whether get in sync with the remote
   * or open the PR anyway. This is distinct from the
   * openCreatePullRequestInBrowser method which immediately opens the
   * create pull request page without showing a dialog.
   */
  public createPullRequest(repository: Repository): Promise<void> {
    return this.appStore._createPullRequest(repository)
  }

  /**
   * Show the current pull request on github.com
   */
  public showPullRequest(repository: Repository): Promise<void> {
    return this.appStore._showPullRequest(repository)
  }

  /**
   * Open a browser and navigate to the provided pull request
   */
  public async showPullRequestByPR(pr: PullRequest): Promise<void> {
    return this.appStore._showPullRequestByPR(pr)
  }

  /**
   * Immediately open the Create Pull Request page on GitHub.
   *
   * See the createPullRequest method for more details.
   */
  public openCreatePullRequestInBrowser(
    repository: Repository,
    branch: Branch
  ): Promise<void> {
    return this.appStore._openCreatePullRequestInBrowser(repository, branch)
  }

  /**
   * Update the existing `upstream` remote to point to the repository's parent.
   */
  public updateExistingUpstreamRemote(repository: Repository): Promise<void> {
    return this.appStore._updateExistingUpstreamRemote(repository)
  }

  /** Ignore the existing `upstream` remote. */
  public ignoreExistingUpstreamRemote(repository: Repository): Promise<void> {
    return this.appStore._ignoreExistingUpstreamRemote(repository)
  }

  /** Checks out a PR whose ref exists locally or in a forked repo. */
  public async checkoutPullRequest(
    repository: RepositoryWithGitHubRepository,
    pullRequest: PullRequest
  ): Promise<void> {
    if (pullRequest.head.gitHubRepository.cloneURL === null) {
      return
    }

    return this.appStore._checkoutPullRequest(
      repository,
      pullRequest.pullRequestNumber,
      pullRequest.head.gitHubRepository.owner.login,
      pullRequest.head.gitHubRepository.cloneURL,
      pullRequest.head.ref
    )
  }

  /**
   * Set whether the user has chosen to hide or show the
   * co-authors field in the commit message component
   *
   * @param repository Co-author settings are per-repository
   */
  public setShowCoAuthoredBy(
    repository: Repository,
    showCoAuthoredBy: boolean
  ) {
    return this.appStore._setShowCoAuthoredBy(repository, showCoAuthoredBy)
  }

  /**
   * Update the per-repository co-authors list
   *
   * @param repository Co-author settings are per-repository
   * @param coAuthors  Zero or more authors
   */
  public setCoAuthors(
    repository: Repository,
    coAuthors: ReadonlyArray<IAuthor>
  ) {
    return this.appStore._setCoAuthors(repository, coAuthors)
  }

  /**
   * Initialize the compare state for the current repository.
   */
  public initializeCompare(
    repository: Repository,
    initialAction?: CompareAction
  ) {
    return this.appStore._initializeCompare(repository, initialAction)
  }

  /**
   * Update the compare state for the current repository
   */
  public executeCompare(repository: Repository, action: CompareAction) {
    return this.appStore._executeCompare(repository, action)
  }

  /** Update the compare form state for the current repository */
  public updateCompareForm<K extends keyof ICompareFormUpdate>(
    repository: Repository,
    newState: Pick<ICompareFormUpdate, K>
  ) {
    return this.appStore._updateCompareForm(repository, newState)
  }

  /**
   *  update the manual resolution method for a file
   */
  public updateManualConflictResolution(
    repository: Repository,
    path: string,
    manualResolution: ManualConflictResolution | null
  ) {
    return this.appStore._updateManualConflictResolution(
      repository,
      path,
      manualResolution
    )
  }

  public async confirmOrForcePush(repository: Repository) {
    const { askForConfirmationOnForcePush } = this.appStore.getState()

    const { branchesState } = this.repositoryStateManager.get(repository)
    const { tip } = branchesState

    if (tip.kind !== TipState.Valid) {
      log.warn(`Could not find a branch to perform force push`)
      return
    }

    const { upstream } = tip.branch

    if (upstream === null) {
      log.warn(`Could not find an upstream branch which will be pushed`)
      return
    }

    if (askForConfirmationOnForcePush) {
      this.showPopup({
        type: PopupType.ConfirmForcePush,
        repository,
        upstreamBranch: upstream,
      })
    } else {
      await this.performForcePush(repository)
    }
  }

  public async performForcePush(repository: Repository) {
    await this.pushWithOptions(repository, {
      forceWithLease: true,
    })

    await this.appStore._loadStatus(repository)
  }

  public setConfirmForcePushSetting(value: boolean) {
    return this.appStore._setConfirmForcePushSetting(value)
  }

  /**
   * Converts a local repository to use the given fork
   * as its default remote and associated `GitHubRepository`.
   */
  public async convertRepositoryToFork(
    repository: RepositoryWithGitHubRepository,
    fork: IAPIFullRepository
  ): Promise<Repository> {
    return this.appStore._convertRepositoryToFork(repository, fork)
  }

  /**
   * Updates the application state to indicate a conflict is in-progress
   * as a result of a pull and increments the relevant metric.
   */
  public mergeConflictDetectedFromPull() {
    return this.statsStore.recordMergeConflictFromPull()
  }

  /**
   * Updates the application state to indicate a conflict is in-progress
   * as a result of a merge and increments the relevant metric.
   */
  public mergeConflictDetectedFromExplicitMerge() {
    return this.statsStore.recordMergeConflictFromExplicitMerge()
  }

  /**
   * Increments the `mergeIntoCurrentBranchMenuCount` metric
   */
  public recordMenuInitiatedMerge(isSquash: boolean = true) {
    return this.statsStore.recordMenuInitiatedMerge(isSquash)
  }

  /**
   * Increments the `rebaseIntoCurrentBranchMenuCount` metric
   */
  public recordMenuInitiatedRebase() {
    return this.statsStore.recordMenuInitiatedRebase()
  }

  /**
   * Increments the `updateFromDefaultBranchMenuCount` metric
   */
  public recordMenuInitiatedUpdate() {
    return this.statsStore.recordMenuInitiatedUpdate()
  }

  /**
   * Increments the `mergesInitiatedFromComparison` metric
   */
  public recordCompareInitiatedMerge() {
    return this.statsStore.recordCompareInitiatedMerge()
  }

  /**
   * Set the application-wide theme
   */
  public setSelectedTheme(theme: ApplicationTheme) {
    return this.appStore._setSelectedTheme(theme)
  }

  /**
   * Set the custom application-wide theme
   */
  public setCustomTheme(theme: ICustomTheme) {
    return this.appStore._setCustomTheme(theme)
  }

  /**
   * Increments either the `repoWithIndicatorClicked` or
   * the `repoWithoutIndicatorClicked` metric
   */
  public recordRepoClicked(repoHasIndicator: boolean) {
    return this.statsStore.recordRepoClicked(repoHasIndicator)
  }

  /**
   * Increments the `createPullRequestCount` metric
   */
  public recordCreatePullRequest() {
    return this.statsStore.recordCreatePullRequest()
  }

  public recordWelcomeWizardInitiated() {
    return this.statsStore.recordWelcomeWizardInitiated()
  }

  public recordCreateRepository() {
    this.statsStore.recordCreateRepository()
  }

  public recordAddExistingRepository() {
    this.statsStore.recordAddExistingRepository()
  }

  /**
   * Increments the `mergeConflictsDialogDismissalCount` metric
   */
  public recordMergeConflictsDialogDismissal() {
    this.statsStore.recordMergeConflictsDialogDismissal()
  }

  /**
   * Increments the `mergeConflictsDialogReopenedCount` metric
   */
  public recordMergeConflictsDialogReopened() {
    this.statsStore.recordMergeConflictsDialogReopened()
  }

  /**
   * Increments the `anyConflictsLeftOnMergeConflictsDialogDismissalCount` metric
   */
  public recordAnyConflictsLeftOnMergeConflictsDialogDismissal() {
    this.statsStore.recordAnyConflictsLeftOnMergeConflictsDialogDismissal()
  }

  /**
   * Increments the `guidedConflictedMergeCompletionCount` metric
   */
  public recordGuidedConflictedMergeCompletion() {
    this.statsStore.recordGuidedConflictedMergeCompletion()
  }

  /**
   * Increments the `unguidedConflictedMergeCompletionCount` metric
   */
  public recordUnguidedConflictedMergeCompletion() {
    this.statsStore.recordUnguidedConflictedMergeCompletion()
  }

  // TODO: more rebase-related actions

  /**
   * Increments the `rebaseConflictsDialogDismissalCount` metric
   */
  public recordRebaseConflictsDialogDismissal() {
    this.statsStore.recordRebaseConflictsDialogDismissal()
  }

  /**
   * Increments the `rebaseConflictsDialogReopenedCount` metric
   */
  public recordRebaseConflictsDialogReopened() {
    this.statsStore.recordRebaseConflictsDialogReopened()
  }

  /** Increments the `errorWhenSwitchingBranchesWithUncommmittedChanges` metric */
  public recordErrorWhenSwitchingBranchesWithUncommmittedChanges() {
    return this.statsStore.recordErrorWhenSwitchingBranchesWithUncommmittedChanges()
  }

  /**
   * Refresh the list of open pull requests for the given repository.
   */
  public refreshPullRequests(repository: Repository): Promise<void> {
    return this.appStore._refreshPullRequests(repository)
  }

  /**
   * Attempt to retrieve a commit status for a particular
   * ref. If the ref doesn't exist in the cache this function returns null.
   *
   * Useful for component who wish to have a value for the initial render
   * instead of waiting for the subscription to produce an event.
   */
  public tryGetCommitStatus(
    repository: GitHubRepository,
    ref: string,
    branchName?: string
  ): ICombinedRefCheck | null {
    return this.commitStatusStore.tryGetStatus(repository, ref, branchName)
  }

  /**
   * Subscribe to commit status updates for a particular ref.
   *
   * @param repository The GitHub repository to use when looking up commit status.
   * @param ref        The commit ref (can be a SHA or a Git ref) for which to
   *                   fetch status.
   * @param callback   A callback which will be invoked whenever the
   *                   store updates a commit status for the given ref.
   * @param branchName If we want to retrieve action workflow checks with the
   *                   sub, we provide the branch name for it.
   */
  public subscribeToCommitStatus(
    repository: GitHubRepository,
    ref: string,
    callback: StatusCallBack,
    branchName?: string
  ): IDisposable {
    return this.commitStatusStore.subscribe(
      repository,
      ref,
      callback,
      branchName
    )
  }

  /**
   * Invoke a manual refresh of the status for a particular ref
   */
  public manualRefreshSubscription(
    repository: GitHubRepository,
    ref: string,
    pendingChecks: ReadonlyArray<IRefCheck>
  ): Promise<void> {
    return this.commitStatusStore.manualRefreshSubscription(
      repository,
      ref,
      pendingChecks
    )
  }

  /**
   * Triggers GitHub to rerequest a list of check suites, without pushing new
   * code to a repository.
   */
  public async rerequestCheckSuites(
    repository: GitHubRepository,
    checkRuns: ReadonlyArray<IRefCheck>
  ): Promise<ReadonlyArray<boolean>> {
    // Get unique set of check suite ids
    const checkSuiteIds = new Set<number | null>([
      ...checkRuns.map(cr => cr.checkSuiteId),
    ])

    const promises = new Array<Promise<boolean>>()

    for (const id of checkSuiteIds) {
      if (id === null) {
        continue
      }
      promises.push(this.commitStatusStore.rerequestCheckSuite(repository, id))
    }

    return Promise.all(promises)
  }

  /**
   * Gets a single check suite using its id
   */
  public async fetchCheckSuite(
    repository: GitHubRepository,
    checkSuiteId: number
  ): Promise<IAPICheckSuite | null> {
    return this.commitStatusStore.fetchCheckSuite(repository, checkSuiteId)
  }

  /**
   * Creates a stash for the current branch. Note that this will
   * override any stash that already exists for the current branch.
   *
   * @param repository
   * @param showConfirmationDialog  Whether to show a confirmation dialog if an
   *                                existing stash exists (defaults to true).
   */
  public createStashForCurrentBranch(
    repository: Repository,
    showConfirmationDialog: boolean = true
  ) {
    return this.appStore._createStashForCurrentBranch(
      repository,
      showConfirmationDialog
    )
  }

  /** Drops the given stash in the given repository */
  public dropStash(repository: Repository, stashEntry: IStashEntry) {
    return this.appStore._dropStashEntry(repository, stashEntry)
  }

  /** Pop the given stash in the given repository */
  public popStash(repository: Repository, stashEntry: IStashEntry) {
    return this.appStore._popStashEntry(repository, stashEntry)
  }

  /**
   * Set the width of the commit summary column in the
   * history view to the given value.
   */
  public setStashedFilesWidth = (width: number): Promise<void> => {
    return this.appStore._setStashedFilesWidth(width)
  }

  /**
   * Reset the width of the commit summary column in the
   * history view to its default value.
   */
  public resetStashedFilesWidth = (): Promise<void> => {
    return this.appStore._resetStashedFilesWidth()
  }

  /** Hide the diff for stashed changes */
  public hideStashedChanges(repository: Repository) {
    return this.appStore._hideStashedChanges(repository)
  }

  /**
   * Increment the number of times the user has opened their external editor
   * from the suggested next steps view
   */
  public recordSuggestedStepOpenInExternalEditor(): Promise<void> {
    return this.statsStore.recordSuggestedStepOpenInExternalEditor()
  }

  /**
   * Increment the number of times the user has opened their repository in
   * Finder/Explorer from the suggested next steps view
   */
  public recordSuggestedStepOpenWorkingDirectory(): Promise<void> {
    return this.statsStore.recordSuggestedStepOpenWorkingDirectory()
  }

  /**
   * Increment the number of times the user has opened their repository on
   * GitHub from the suggested next steps view
   */
  public recordSuggestedStepViewOnGitHub(): Promise<void> {
    return this.statsStore.recordSuggestedStepViewOnGitHub()
  }

  /**
   * Increment the number of times the user has used the publish repository
   * action from the suggested next steps view
   */
  public recordSuggestedStepPublishRepository(): Promise<void> {
    return this.statsStore.recordSuggestedStepPublishRepository()
  }

  /**
   * Increment the number of times the user has used the publish branch
   * action branch from the suggested next steps view
   */
  public recordSuggestedStepPublishBranch(): Promise<void> {
    return this.statsStore.recordSuggestedStepPublishBranch()
  }

  /**
   * Increment the number of times the user has used the Create PR suggestion
   * in the suggested next steps view.
   */
  public recordSuggestedStepCreatePullRequest(): Promise<void> {
    return this.statsStore.recordSuggestedStepCreatePullRequest()
  }

  /**
   * Increment the number of times the user has used the View Stash suggestion
   * in the suggested next steps view.
   */
  public recordSuggestedStepViewStash(): Promise<void> {
    return this.statsStore.recordSuggestedStepViewStash()
  }

  /** Record when the user takes no action on the stash entry */
  public recordNoActionTakenOnStash(): Promise<void> {
    return this.statsStore.recordNoActionTakenOnStash()
  }

  /** Record when the user views the stash entry */
  public recordStashView(): Promise<void> {
    return this.statsStore.recordStashView()
  }

  /** Call when the user opts to skip the pick editor step of the onboarding tutorial */
  public skipPickEditorTutorialStep(repository: Repository) {
    return this.appStore._skipPickEditorTutorialStep(repository)
  }

  /**
   * Call when the user has either created a pull request or opts to
   * skip the create pull request step of the onboarding tutorial
   */
  public markPullRequestTutorialStepAsComplete(repository: Repository) {
    return this.appStore._markPullRequestTutorialStepAsComplete(repository)
  }

  /**
   * Increments the `forksCreated ` metric` indicating that the user has
   * elected to create a fork when presented with a dialog informing
   * them that they don't have write access to the current repository.
   */
  public recordForkCreated() {
    return this.statsStore.recordForkCreated()
  }

  /**
   * Create a tutorial repository using the given account. The account
   * determines which host (i.e. GitHub.com or a GHES instance) that
   * the tutorial repository should be created on.
   *
   * @param account The account (and thereby the GitHub host) under
   *                which the repository is to be created created
   */
  public createTutorialRepository(account: Account) {
    return this.appStore._createTutorialRepository(account)
  }

  /** Open the issue creation page for a GitHub repository in a browser */
  public async openIssueCreationPage(repository: Repository): Promise<boolean> {
    // Default to creating issue on parent repo
    // See https://github.com/desktop/desktop/issues/9232 for rationale
    const url = getGitHubHtmlUrl(repository)
    if (url !== null) {
      this.statsStore.recordIssueCreationWebpageOpened()
      return this.appStore._openInBrowser(`${url}/issues/new/choose`)
    } else {
      return false
    }
  }

  public setRepositoryIndicatorsEnabled(repositoryIndicatorsEnabled: boolean) {
    this.appStore._setRepositoryIndicatorsEnabled(repositoryIndicatorsEnabled)
  }

  public setCommitSpellcheckEnabled(commitSpellcheckEnabled: boolean) {
    this.appStore._setCommitSpellcheckEnabled(commitSpellcheckEnabled)
  }

  public setUseWindowsOpenSSH(useWindowsOpenSSH: boolean) {
    this.appStore._setUseWindowsOpenSSH(useWindowsOpenSSH)
  }

  public setNotificationsEnabled(notificationsEnabled: boolean) {
    this.appStore._setNotificationsEnabled(notificationsEnabled)
  }

  public recordDiffOptionsViewed() {
    return this.statsStore.recordDiffOptionsViewed()
  }

  private logHowToRevertCherryPick(
    targetBranchName: string,
    beforeSha: string | null
  ) {
    log.info(
      `[cherryPick] starting cherry-pick for ${targetBranchName} at ${beforeSha}`
    )
    log.info(
      `[cherryPick] to restore the previous state if this completed cherry-pick is unsatisfactory:`
    )
    log.info(`[cherryPick] - git checkout ${targetBranchName}`)
    log.info(`[cherryPick] - git reset ${beforeSha} --hard`)
  }

  /** Initializes multi commit operation state for cherry pick if it is null */
  public initializeMultiCommitOperationStateCherryPick(
    repository: Repository,
    targetBranch: Branch,
    commits: ReadonlyArray<CommitOneLine>,
    sourceBranch: Branch | null
  ): void {
    if (
      this.repositoryStateManager.get(repository).multiCommitOperationState !==
      null
    ) {
      return
    }

    this.initializeMultiCommitOperation(
      repository,
      {
        kind: MultiCommitOperationKind.CherryPick,
        sourceBranch,
        branchCreated: false,
        commits,
      },
      targetBranch,
      commits,
      sourceBranch?.tip.sha ?? null
    )
  }

  /** Starts a cherry pick of the given commits onto the target branch */
  public async cherryPick(
    repository: Repository,
    targetBranch: Branch,
    commits: ReadonlyArray<CommitOneLine>,
    sourceBranch: Branch | null
  ): Promise<void> {
    // If uncommitted changes are stashed, we had to clear the multi commit
    // operation in case user hit cancel. (This method only sets it, if it null)
    this.initializeMultiCommitOperationStateCherryPick(
      repository,
      targetBranch,
      commits,
      sourceBranch
    )

    this.appStore._initializeCherryPickProgress(repository, commits)
    this.switchMultiCommitOperationToShowProgress(repository)
    this.markDragAndDropIntroAsSeen(DragAndDropIntroType.CherryPick)

    const retry: RetryAction = {
      type: RetryActionType.CherryPick,
      repository,
      targetBranch,
      commits,
      sourceBranch,
    }

    if (this.appStore._checkForUncommittedChanges(repository, retry)) {
      this.endMultiCommitOperation(repository)
      return
    }

    const { tip } = targetBranch
    this.repositoryStateManager.updateMultiCommitOperationUndoState(
      repository,
      () => ({
        undoSha: tip.sha,
        branchName: targetBranch.name,
      })
    )

    if (commits.length > 1) {
      this.statsStore.recordCherryPickMultipleCommits()
    }

    const nameAfterCheckout = await this.appStore._checkoutBranchReturnName(
      repository,
      targetBranch
    )

    if (nameAfterCheckout === undefined) {
      log.error('[cherryPick] - Failed to check out the target branch.')
      this.endMultiCommitOperation(repository)
      return
    }

    const result = await this.appStore._cherryPick(repository, commits)

    if (result !== CherryPickResult.UnableToStart) {
      this.logHowToRevertCherryPick(nameAfterCheckout, tip.sha)
    }

    this.processCherryPickResult(
      repository,
      result,
      nameAfterCheckout,
      commits,
      sourceBranch
    )
  }

  public async startCherryPickWithBranchName(
    repository: Repository,
    targetBranchName: string,
    startPoint: string | null,
    noTrackOption: boolean = false,
    commits: ReadonlyArray<CommitOneLine>,
    sourceBranch: Branch | null
  ): Promise<void> {
    const retry: RetryAction = {
      type: RetryActionType.CreateBranchForCherryPick,
      repository,
      targetBranchName,
      startPoint,
      noTrackOption,
      commits,
      sourceBranch,
    }

    if (this.appStore._checkForUncommittedChanges(repository, retry)) {
      this.endMultiCommitOperation(repository)
      return
    }

    const targetBranch = await this.appStore._createBranch(
      repository,
      targetBranchName,
      startPoint,
      noTrackOption,
      false
    )

    if (targetBranch === undefined) {
      log.error(
        '[startCherryPickWithBranchName] - Unable to create branch for cherry-pick operation'
      )
      this.endMultiCommitOperation(repository)
      return
    }

    // If uncommitted changes are stashed, we had to clear the multi commit
    // operation in case user hit cancel. (This method only sets it, if it null)
    this.initializeMultiCommitOperationStateCherryPick(
      repository,
      targetBranch,
      commits,
      sourceBranch
    )
    this.appStore._setMultiCommitOperationTargetBranch(repository, targetBranch)
    this.appStore._setCherryPickBranchCreated(repository, true)
    this.statsStore.recordCherryPickBranchCreatedCount()
    return this.cherryPick(repository, targetBranch, commits, sourceBranch)
  }

  /**
   * This method starts a cherry pick after drag and dropping on a branch.
   * It needs to:
   *  - get the current branch,
   *  - get the commits dragged from cherry picking state
   *  - invoke popup
   *  - invoke cherry pick
   */
  public async startCherryPickWithBranch(
    repository: Repository,
    targetBranch: Branch
  ): Promise<void> {
    const { branchesState } = this.repositoryStateManager.get(repository)

    const { dragData } = dragAndDropManager
    if (dragData == null || dragData.type !== DragType.Commit) {
      log.error(
        '[cherryPick] Invalid Cherry-picking State: Could not determine selected commits.'
      )
      this.endMultiCommitOperation(repository)
      return
    }

    const { tip } = branchesState
    if (tip.kind !== TipState.Valid) {
      this.endMultiCommitOperation(repository)
      throw new Error(
        'Tip is not in a valid state, which is required to start the cherry-pick flow.'
      )
    }
    const sourceBranch = tip.branch
    const { commits } = dragData

    this.initializeMultiCommitOperation(
      repository,
      {
        kind: MultiCommitOperationKind.CherryPick,
        sourceBranch,
        branchCreated: false,
        commits,
      },
      targetBranch,
      commits,
      tip.branch.tip.sha
    )

    this.showPopup({
      type: PopupType.MultiCommitOperation,
      repository,
    })

    this.statsStore.recordCherryPickViaDragAndDrop()
    this.setCherryPickBranchCreated(repository, false)
    this.cherryPick(repository, targetBranch, commits, sourceBranch)
  }

  /**
   * Method to start a cherry-pick after drag and dropping onto a pull request.
   */
  public async startCherryPickWithPullRequest(
    repository: RepositoryWithGitHubRepository,
    pullRequest: PullRequest
  ) {
    const { pullRequestNumber, head } = pullRequest
    const { ref, gitHubRepository } = head
    const {
      cloneURL,
      owner: { login },
    } = gitHubRepository

    let targetBranch
    if (cloneURL !== null) {
      targetBranch = await this.appStore._findPullRequestBranch(
        repository,
        pullRequestNumber,
        login,
        cloneURL,
        ref
      )
    }

    if (targetBranch === undefined) {
      log.error(
        '[cherryPick] Could not determine target branch for cherry-pick operation - aborting cherry-pick.'
      )
      this.endMultiCommitOperation(repository)
      return
    }

    return this.startCherryPickWithBranch(repository, targetBranch)
  }

  /**
   * Continue with the cherryPick after the user has resolved all conflicts with
   * tracked files in the working directory.
   */
  public async continueCherryPick(
    repository: Repository,
    files: ReadonlyArray<WorkingDirectoryFileChange>,
    conflictsState: CherryPickConflictState,
    commits: ReadonlyArray<CommitOneLine>,
    sourceBranch: Branch | null
  ): Promise<void> {
    await this.switchMultiCommitOperationToShowProgress(repository)

    const result = await this.appStore._continueCherryPick(
      repository,
      files,
      conflictsState.manualResolutions
    )

    if (result === CherryPickResult.CompletedWithoutError) {
      this.statsStore.recordCherryPickSuccessfulWithConflicts()
    }

    this.processCherryPickResult(
      repository,
      result,
      conflictsState.targetBranchName,
      commits,
      sourceBranch
    )
  }

  /**
   * Obtains the current app conflict state and switches cherry pick flow to
   * show conflicts step
   */
  private startConflictCherryPickFlow(repository: Repository): void {
    const {
      changesState,
      multiCommitOperationState,
    } = this.repositoryStateManager.get(repository)
    const { conflictState } = changesState

    if (
      conflictState === null ||
      !isCherryPickConflictState(conflictState) ||
      multiCommitOperationState == null ||
      multiCommitOperationState.operationDetail.kind !==
        MultiCommitOperationKind.CherryPick
    ) {
      log.error(
        '[cherryPick] - conflict state was null or not in a cherry-pick conflict state - unable to continue'
      )
      this.endMultiCommitOperation(repository)
      return
    }

    const { sourceBranch } = multiCommitOperationState.operationDetail

    this.setMultiCommitOperationStep(repository, {
      kind: MultiCommitOperationStepKind.ShowConflicts,
      conflictState: {
        kind: 'multiCommitOperation',
        manualResolutions: conflictState.manualResolutions,
        ourBranch: conflictState.targetBranchName,
        theirBranch: sourceBranch !== null ? sourceBranch.name : undefined,
      },
    })

    this.statsStore.recordCherryPickConflictsEncountered()
  }

  /** Aborts an ongoing cherry pick and switches back to the source branch. */
  public async abortCherryPick(
    repository: Repository,
    sourceBranch: Branch | null
  ) {
    await this.appStore._abortCherryPick(repository, sourceBranch)
    await this.appStore._loadStatus(repository)
    this.endMultiCommitOperation(repository)
    await this.refreshRepository(repository)
  }

  /**
   * Moves multi commit operation step to progress and defers to allow user to
   * see the progress dialog instead of suddenly appearing
   * and disappearing again.
   */
  public async switchMultiCommitOperationToShowProgress(
    repository: Repository
  ) {
    this.setMultiCommitOperationStep(repository, {
      kind: MultiCommitOperationStepKind.ShowProgress,
    })
    await sleep(500)
  }

  /**
   * Processes the cherry pick result.
   *  1. Completes the cherry pick with banner if successful.
   *  2. Moves cherry pick flow if conflicts.
   *  3. Handles errors.
   */
  private async processCherryPickResult(
    repository: Repository,
    cherryPickResult: CherryPickResult,
    targetBranchName: string,
    commits: ReadonlyArray<CommitOneLine>,
    sourceBranch: Branch | null
  ): Promise<void> {
    // This will update the conflict state of the app. This is needed to start
    // conflict flow if cherry pick results in conflict.
    await this.appStore._loadStatus(repository)

    switch (cherryPickResult) {
      case CherryPickResult.CompletedWithoutError:
        await this.changeCommitSelection(repository, [commits[0].sha])
        await this.completeMultiCommitOperation(repository, commits.length)
        break
      case CherryPickResult.ConflictsEncountered:
        this.startConflictCherryPickFlow(repository)
        break
      case CherryPickResult.UnableToStart:
        // This is an expected error such as not being able to checkout the
        // target branch which means the cherry pick operation never started or
        // was cleanly aborted.
        this.endMultiCommitOperation(repository)
        break
      default:
        // If the user closes error dialog and tries to cherry pick again, it
        // will fail again due to ongoing cherry pick. Thus, if we get to an
        // unhandled error state, we want to abort any ongoing cherry pick.
        // A known error is if a user attempts to cherry pick a merge commit.
        this.appStore._clearCherryPickingHead(repository, sourceBranch)
        this.endMultiCommitOperation(repository)
        this.appStore._closePopup()
    }
  }

  /**
   * Update the cherry pick progress in application state by querying the Git
   * repository state.
   */
  public setCherryPickProgressFromState(repository: Repository) {
    return this.appStore._setCherryPickProgressFromState(repository)
  }

  /** Method to mark a drag & drop intro as seen */
  public markDragAndDropIntroAsSeen(intro: DragAndDropIntroType): void {
    this.appStore._markDragAndDropIntroAsSeen(intro)
  }

  /** Method to record cherry pick initiated via the context menu. */
  public recordCherryPickViaContextMenu() {
    this.statsStore.recordCherryPickViaContextMenu()
  }

  /** Method to record an operation started via drag and drop and canceled. */
  public recordDragStartedAndCanceled() {
    this.statsStore.recordDragStartedAndCanceled()
  }

  /** Method to set the drag element */
  public setDragElement(dragElement: DragElement): void {
    this.appStore._setDragElement(dragElement)
  }

  /** Method to clear the drag element */
  public clearDragElement(): void {
    this.appStore._setDragElement(null)
  }

  /** Set Cherry Pick Flow Step For Create Branch */
  public async setCherryPickCreateBranchFlowStep(
    repository: Repository,
    targetBranchName: string,
    commits: ReadonlyArray<CommitOneLine>,
    sourceBranch: Branch | null
  ): Promise<void> {
    const { branchesState } = this.repositoryStateManager.get(repository)
    const { defaultBranch, allBranches, tip } = branchesState

    if (tip.kind !== TipState.Valid) {
      this.appStore._clearCherryPickingHead(repository, null)
      this.endMultiCommitOperation(repository)
      log.error('Tip is in unknown state. Cherry-pick aborted.')
      return
    }

    const isGHRepo = isRepositoryWithGitHubRepository(repository)
    const upstreamGhRepo = isGHRepo
      ? getNonForkGitHubRepository(repository as RepositoryWithGitHubRepository)
      : null
    const upstreamDefaultBranch = isGHRepo
      ? findDefaultUpstreamBranch(
          repository as RepositoryWithGitHubRepository,
          allBranches
        )
      : null

    this.initializeMultiCommitOperation(
      repository,
      {
        kind: MultiCommitOperationKind.CherryPick,
        sourceBranch,
        branchCreated: true,
        commits,
      },
      null,
      commits,
      tip.branch.tip.sha
    )

    const step: CreateBranchStep = {
      kind: MultiCommitOperationStepKind.CreateBranch,
      allBranches,
      defaultBranch,
      upstreamDefaultBranch,
      upstreamGhRepo,
      tip,
      targetBranchName,
    }

    return this.appStore._setMultiCommitOperationStep(repository, step)
  }

  /** Set cherry-pick branch created state */
  public setCherryPickBranchCreated(
    repository: Repository,
    branchCreated: boolean
  ): void {
    this.appStore._setCherryPickBranchCreated(repository, branchCreated)
  }

  /** Gets a branches ahead behind remote or null if doesn't exist on remote */
  public async getBranchAheadBehind(
    repository: Repository,
    branch: Branch
  ): Promise<IAheadBehind | null> {
    return this.appStore._getBranchAheadBehind(repository, branch)
  }

  /** Set whether thank you is in order for external contributions */
  public setLastThankYou(lastThankYou: ILastThankYou) {
    this.appStore._setLastThankYou(lastThankYou)
  }

  public async reorderCommits(
    repository: Repository,
    commitsToReorder: ReadonlyArray<Commit>,
    beforeCommit: Commit | null,
    lastRetainedCommitRef: string | null,
    continueWithForcePush: boolean = false
  ) {
    const retry: RetryAction = {
      type: RetryActionType.Reorder,
      repository,
      commitsToReorder,
      beforeCommit,
      lastRetainedCommitRef,
    }

    if (this.appStore._checkForUncommittedChanges(repository, retry)) {
      return
    }

    this.markDragAndDropIntroAsSeen(DragAndDropIntroType.Reorder)

    const stateBefore = this.repositoryStateManager.get(repository)
    const { tip } = stateBefore.branchesState

    if (tip.kind !== TipState.Valid) {
      log.info(`[reorder] - invalid tip state - could not perform reorder.`)
      return
    }

    this.statsStore.recordReorderStarted()

    if (commitsToReorder.length > 1) {
      this.statsStore.recordReorderMultipleCommits()
    }

    this.appStore._initializeMultiCommitOperation(
      repository,
      {
        kind: MultiCommitOperationKind.Reorder,
        lastRetainedCommitRef,
        beforeCommit,
        commits: commitsToReorder,
        currentTip: tip.branch.tip.sha,
      },
      tip.branch,
      commitsToReorder,
      tip.branch.tip.sha
    )

    this.showPopup({
      type: PopupType.MultiCommitOperation,
      repository,
    })

    this.appStore._setMultiCommitOperationUndoState(repository, tip)

    const { askForConfirmationOnForcePush } = this.appStore.getState()

    if (askForConfirmationOnForcePush && !continueWithForcePush) {
      const showWarning = await this.warnAboutRemoteCommits(
        repository,
        tip.branch,
        lastRetainedCommitRef
      )

      if (showWarning) {
        this.setMultiCommitOperationStep(repository, {
          kind: MultiCommitOperationStepKind.WarnForcePush,
          targetBranch: tip.branch,
          baseBranch: tip.branch,
          commits: commitsToReorder,
        })
        return
      }
    }

    const result = await this.appStore._reorderCommits(
      repository,
      commitsToReorder,
      beforeCommit,
      lastRetainedCommitRef
    )

    this.logHowToRevertMultiCommitOperation(
      MultiCommitOperationKind.Reorder,
      tip
    )

    return this.processMultiCommitOperationRebaseResult(
      MultiCommitOperationKind.Reorder,
      repository,
      result,
      commitsToReorder.length,
      tip.branch.name,
      `${MultiCommitOperationKind.Reorder.toLowerCase()} commit`
    )
  }

  /**
   * Starts a squash
   *
   * @param toSquash - commits to squash onto another commit
   * @param squashOnto  - commit to squash the `toSquash` commits onto
   * @param lastRetainedCommitRef - commit ref of commit before commits in
   * squash or null if a commit to squash is root (first in history) of the
   * branch
   * @param commitContext - to build the commit message from
   */
  public async squash(
    repository: Repository,
    toSquash: ReadonlyArray<Commit>,
    squashOnto: Commit,
    lastRetainedCommitRef: string | null,
    commitContext: ICommitContext,
    continueWithForcePush: boolean = false
  ): Promise<void> {
    const retry: RetryAction = {
      type: RetryActionType.Squash,
      repository,
      toSquash,
      squashOnto,
      lastRetainedCommitRef,
      commitContext,
    }

    if (this.appStore._checkForUncommittedChanges(repository, retry)) {
      return
    }

    this.markDragAndDropIntroAsSeen(DragAndDropIntroType.Squash)

    const stateBefore = this.repositoryStateManager.get(repository)
    const { tip } = stateBefore.branchesState

    if (tip.kind !== TipState.Valid) {
      log.info(`[squash] - invalid tip state - could not perform squash.`)
      return
    }

    if (toSquash.length > 1) {
      this.statsStore.recordSquashMultipleCommitsInvoked()
    }

    this.initializeMultiCommitOperation(
      repository,
      {
        kind: MultiCommitOperationKind.Squash,
        lastRetainedCommitRef,
        commitContext,
        targetCommit: squashOnto,
        commits: toSquash,
        currentTip: tip.branch.tip.sha,
      },
      tip.branch,
      toSquash,
      tip.branch.tip.sha
    )

    this.showPopup({
      type: PopupType.MultiCommitOperation,
      repository,
    })

    this.appStore._setMultiCommitOperationUndoState(repository, tip)

    const { askForConfirmationOnForcePush } = this.appStore.getState()

    if (askForConfirmationOnForcePush && !continueWithForcePush) {
      const showWarning = await this.warnAboutRemoteCommits(
        repository,
        tip.branch,
        lastRetainedCommitRef
      )

      if (showWarning) {
        this.setMultiCommitOperationStep(repository, {
          kind: MultiCommitOperationStepKind.WarnForcePush,
          targetBranch: tip.branch,
          baseBranch: tip.branch,
          commits: toSquash,
        })
        return
      }
    }

    const result = await this.appStore._squash(
      repository,
      toSquash,
      squashOnto,
      lastRetainedCommitRef,
      commitContext
    )

    this.logHowToRevertMultiCommitOperation(
      MultiCommitOperationKind.Squash,
      tip
    )

    return this.processMultiCommitOperationRebaseResult(
      MultiCommitOperationKind.Squash,
      repository,
      result,
      toSquash.length + 1,
      tip.branch.name,
      `${MultiCommitOperationKind.Squash.toLowerCase()} commit`
    )
  }

  public initializeMultiCommitOperation(
    repository: Repository,
    operationDetail: MultiCommitOperationDetail,
    targetBranch: Branch | null,
    commits: ReadonlyArray<Commit | CommitOneLine>,
    originalBranchTip: string | null
  ) {
    this.appStore._initializeMultiCommitOperation(
      repository,
      operationDetail,
      targetBranch,
      commits,
      originalBranchTip
    )
  }

  private logHowToRevertMultiCommitOperation(
    kind: MultiCommitOperationKind,
    tip: IValidBranch
  ) {
    const operation = kind.toLocaleLowerCase()
    const beforeSha = getTipSha(tip)
    log.info(
      `[${operation}] starting rebase for ${tip.branch.name} at ${beforeSha}`
    )
    log.info(
      `[${operation}] to restore the previous state if this completed rebase is unsatisfactory:`
    )
    log.info(`[${operation}] - git checkout ${tip.branch.name}`)
    log.info(`[${operation}] - git reset ${beforeSha} --hard`)
  }

  /**
   * Processes the multi commit operation result
   *  1. Completes the operation with banner if successful.
   *  2. Moves operation flow to conflicts handler.
   *  3. Handles errors.
   *
   * @param totalNumberOfCommits  Total number of commits involved in the
   *                              operation. For example, if you squash one
   *                              commit onto another, there are 2 commits
   *                              involved.
   */
  public async processMultiCommitOperationRebaseResult(
    kind: MultiCommitOperationKind,
    repository: Repository,
    result: RebaseResult,
    totalNumberOfCommits: number,
    ourBranch: string,
    theirBranch: string
  ): Promise<void> {
    // This will update the conflict state of the app. This is needed to start
    // conflict flow if squash results in conflict.
    const status = await this.appStore._loadStatus(repository)
    switch (result) {
      case RebaseResult.CompletedWithoutError:
        if (status !== null && status.currentTip !== undefined) {
          // This sets the history to the current tip
          // TODO: Look at history back to last retained commit and search for
          // squashed commit based on new commit message ... if there is more
          // than one, just take the most recent. (not likely?)
          await this.changeCommitSelection(repository, [status.currentTip])
        }

        await this.completeMultiCommitOperation(
          repository,
          totalNumberOfCommits
        )
        break
      case RebaseResult.ConflictsEncountered:
        await this.refreshRepository(repository)
        this.startMultiCommitOperationConflictFlow(
          kind,
          repository,
          ourBranch,
          theirBranch
        )
        break
      default:
        // TODO: clear state
        this.appStore._closePopup()
    }
  }

  /**
   * Obtains the current app conflict state and switches multi commit operation
   * to show conflicts step
   */
  private startMultiCommitOperationConflictFlow(
    kind: MultiCommitOperationKind,
    repository: Repository,
    ourBranch: string,
    theirBranch: string
  ): void {
    const {
      changesState: { conflictState },
    } = this.repositoryStateManager.get(repository)

    if (conflictState === null) {
      log.error(
        '[startMultiCommitOperationConflictFlow] - conflict state was null - unable to continue'
      )
      this.endMultiCommitOperation(repository)
      return
    }

    const { manualResolutions } = conflictState
    this.setMultiCommitOperationStep(repository, {
      kind: MultiCommitOperationStepKind.ShowConflicts,
      conflictState: {
        kind: 'multiCommitOperation',
        manualResolutions,
        ourBranch,
        theirBranch,
      },
    })

    this.statsStore.recordOperationConflictsEncounteredCount(kind)

    this.showPopup({
      type: PopupType.MultiCommitOperation,
      repository,
    })
  }

  /**
   * Wrap multi commit operation actions
   * - closes popups
   * - refreshes repo (so changes appear in history)
   * - sets success banner
   * - end operation state
   */
  private async completeMultiCommitOperation(
    repository: Repository,
    count: number
  ): Promise<void> {
    this.closePopup()

    const {
      branchesState: { tip },
      multiCommitOperationState: mcos,
    } = this.repositoryStateManager.get(repository)

    if (mcos === null) {
      log.error(
        '[completeMultiCommitOperation] - No multi commit operation to complete.'
      )
      return
    }

    const { operationDetail, originalBranchTip } = mcos
    const { kind } = operationDetail
    const banner = this.getMultiCommitOperationSuccessBanner(
      repository,
      count,
      mcos
    )

    this.setBanner(banner)

    if (
      tip.kind === TipState.Valid &&
      originalBranchTip !== null &&
      kind !== MultiCommitOperationKind.CherryPick
    ) {
      this.addBranchToForcePushList(repository, tip, originalBranchTip)
    }

    this.statsStore.recordOperationSuccessful(kind)

    this.endMultiCommitOperation(repository)
    await this.refreshRepository(repository)
  }

  private getMultiCommitOperationSuccessBanner(
    repository: Repository,
    count: number,
    mcos: IMultiCommitOperationState
  ): Banner {
    const { operationDetail, targetBranch } = mcos
    const { kind } = operationDetail

    const bannerBase = {
      count,
      onUndo: () => {
        this.undoMultiCommitOperation(mcos, repository, count)
      },
    }

    let banner: Banner
    switch (kind) {
      case MultiCommitOperationKind.Squash:
        banner = { ...bannerBase, type: BannerType.SuccessfulSquash }
        break
      case MultiCommitOperationKind.Reorder:
        banner = { ...bannerBase, type: BannerType.SuccessfulReorder }
        break
      case MultiCommitOperationKind.CherryPick:
        banner = {
          ...bannerBase,
          type: BannerType.SuccessfulCherryPick,
          targetBranchName: targetBranch !== null ? targetBranch.name : '',
        }
        break
      case MultiCommitOperationKind.Rebase:
        const sourceBranch =
          operationDetail.kind === MultiCommitOperationKind.Rebase
            ? operationDetail.sourceBranch
            : null
        banner = {
          type: BannerType.SuccessfulRebase,
          targetBranch: targetBranch !== null ? targetBranch.name : '',
          baseBranch: sourceBranch !== null ? sourceBranch.name : undefined,
        }
        break
      case MultiCommitOperationKind.Merge:
        throw new Error(`Unexpected multi commit operation kind ${kind}`)
      default:
        assertNever(kind, `Unsupported multi operation kind ${kind}`)
    }

    return banner
  }

  /**
   * This method will perform a hard reset back to the tip of the branch before
   * the multi commit operation happened.
   */
  private async undoMultiCommitOperation(
    mcos: IMultiCommitOperationState,
    repository: Repository,
    commitsCount: number
  ): Promise<boolean> {
    const result = await this.appStore._undoMultiCommitOperation(
      mcos,
      repository,
      commitsCount
    )

    if (result) {
      this.statsStore.recordOperationUndone(mcos.operationDetail.kind)
    }

    return result
  }

  public handleConflictsDetectedOnError(
    repository: Repository,
    currentBranch: string,
    theirBranch: string
  ) {
    return this.appStore._handleConflictsDetectedOnError(
      repository,
      currentBranch,
      theirBranch
    )
  }

  /**
   * This method is to update the multi operation state to move it along in
   * steps.
   */
  public setMultiCommitOperationStep(
    repository: Repository,
    step: MultiCommitOperationStep
  ): Promise<void> {
    return this.appStore._setMultiCommitOperationStep(repository, step)
  }

  /** Method to clear multi commit operation state. */
  public endMultiCommitOperation(repository: Repository) {
    this.appStore._endMultiCommitOperation(repository)
  }

  /** Opens conflicts found banner for part of multi commit operation */
  public onConflictsFoundBanner = (
    repository: Repository,
    operationDescription: string | JSX.Element,
    multiCommitOperationConflictState: MultiCommitOperationConflictState
  ) => {
    this.setBanner({
      type: BannerType.ConflictsFound,
      operationDescription,
      onOpenConflictsDialog: async () => {
        const {
          changesState,
          multiCommitOperationState,
        } = this.repositoryStateManager.get(repository)
        const { conflictState } = changesState

        if (conflictState == null) {
          log.error(
            '[onConflictsFoundBanner] App is in invalid state to so conflicts dialog.'
          )
          return
        }

        if (
          multiCommitOperationState !== null &&
          multiCommitOperationState.operationDetail.kind ===
            MultiCommitOperationKind.CherryPick
        ) {
          // TODO: expanded to other types - not functionally necessary; makes
          // progress dialog more accurate; likely only regular rebase has the
          // state data to also do this; need to evaluate it's importance
          await this.setCherryPickProgressFromState(repository)
        }

        const { manualResolutions } = conflictState

        this.setMultiCommitOperationStep(repository, {
          kind: MultiCommitOperationStepKind.ShowConflicts,
          conflictState: {
            ...multiCommitOperationConflictState,
            manualResolutions,
          },
        })

        this.showPopup({
          type: PopupType.MultiCommitOperation,
          repository,
        })
      },
    })
  }

  public startMergeBranchOperation(
    repository: Repository,
    isSquash: boolean = false,
    initialBranch?: Branch | null
  ) {
    const { branchesState } = this.repositoryStateManager.get(repository)
    const { defaultBranch, allBranches, recentBranches, tip } = branchesState
    let currentBranch: Branch | null = null

    if (tip.kind === TipState.Valid) {
      currentBranch = tip.branch
    } else {
      throw new Error(
        'Tip is not in a valid state, which is required to start the merge operation'
      )
    }

    this.initializeMergeOperation(repository, isSquash, null)

    this.setMultiCommitOperationStep(repository, {
      kind: MultiCommitOperationStepKind.ChooseBranch,
      defaultBranch,
      currentBranch,
      allBranches,
      recentBranches,
      initialBranch: initialBranch !== null ? initialBranch : undefined,
    })

    this.showPopup({
      type: PopupType.MultiCommitOperation,
      repository,
    })
  }

  /** Records the squash that a squash has been invoked by either drag and drop or context menu */
  public recordSquashInvoked(isInvokedByContextMenu: boolean): void {
    if (isInvokedByContextMenu) {
      this.statsStore.recordSquashViaContextMenuInvoked()
    } else {
      this.statsStore.recordSquashViaDragAndDropInvokedCount()
    }
  }

  public initializeMergeOperation(
    repository: Repository,
    isSquash: boolean,
    sourceBranch: Branch | null
  ) {
    const {
      branchesState: { tip },
    } = this.repositoryStateManager.get(repository)

    let currentBranch: Branch | null = null

    if (tip.kind === TipState.Valid) {
      currentBranch = tip.branch
    } else {
      throw new Error(
        'Tip is not in a valid state, which is required to initialize the merge operation'
      )
    }

    this.initializeMultiCommitOperation(
      repository,
      {
        kind: MultiCommitOperationKind.Merge,
        isSquash,
        sourceBranch,
      },
      currentBranch,
      [],
      currentBranch.tip.sha
    )
  }

  public setShowCIStatusPopover(showCIStatusPopover: boolean) {
    this.appStore._setShowCIStatusPopover(showCIStatusPopover)
    if (showCIStatusPopover) {
      this.statsStore.recordCheckRunsPopoverOpened()
    }
  }

  public _toggleCIStatusPopover() {
    this.appStore._toggleCIStatusPopover()
  }

  public recordCheckViewedOnline() {
    this.statsStore.recordCheckViewedOnline()
  }

  public recordCheckJobStepViewedOnline() {
    this.statsStore.recordCheckJobStepViewedOnline()
  }

  public recordRerunChecks() {
    this.statsStore.recordRerunChecks()
  }
}<|MERGE_RESOLUTION|>--- conflicted
+++ resolved
@@ -1,7 +1,3 @@
-<<<<<<< HEAD
-import * as remote from '@electron/remote'
-=======
->>>>>>> 10d2eb77
 import { Disposable, IDisposable } from 'event-kit'
 
 import {
