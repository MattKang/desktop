import { remote } from 'electron'
import { Disposable, IDisposable } from 'event-kit'

import {
  IAPIOrganization,
  IAPIPullRequest,
  IAPIFullRepository,
} from '../../lib/api'
import { shell } from '../../lib/app-shell'
import {
  CompareAction,
  Foldout,
  FoldoutType,
  ICompareFormUpdate,
  RepositorySectionTab,
  RebaseConflictState,
  isRebaseConflictState,
  isCherryPickConflictState,
} from '../../lib/app-state'
import { assertNever, fatalError } from '../../lib/fatal-error'
import {
  setGenericPassword,
  setGenericUsername,
} from '../../lib/generic-git-auth'
import {
  isGitRepository,
  RebaseResult,
  PushOptions,
  getCommitsBetweenCommits,
  getBranches,
} from '../../lib/git'
import { isGitOnPath } from '../../lib/is-git-on-path'
import {
  rejectOAuthRequest,
  requestAuthenticatedUser,
  resolveOAuthRequest,
} from '../../lib/oauth'
import {
  IOpenRepositoryFromURLAction,
  IUnknownAction,
  URLActionType,
} from '../../lib/parse-app-url'
import {
  matchExistingRepository,
  urlsMatch,
} from '../../lib/repository-matching'
import { Shell } from '../../lib/shells'
import { ILaunchStats, StatsStore } from '../../lib/stats'
import { AppStore } from '../../lib/stores/app-store'
import { validatedRepositoryPath } from '../../lib/stores/helpers/validated-repository-path'
import { RepositoryStateCache } from '../../lib/stores/repository-state-cache'
import { getTipSha } from '../../lib/tip'
import { initializeRebaseFlowForConflictedRepository } from '../../lib/rebase'

import { Account } from '../../models/account'
import { AppMenu, ExecutableMenuItem } from '../../models/app-menu'
import { IAuthor } from '../../models/author'
import { Branch } from '../../models/branch'
import { BranchesTab } from '../../models/branches-tab'
import { CloneRepositoryTab } from '../../models/clone-repository-tab'
import { CloningRepository } from '../../models/cloning-repository'
import { Commit, ICommitContext, CommitOneLine } from '../../models/commit'
import { ICommitMessage } from '../../models/commit-message'
import { DiffSelection, ImageDiffType, ITextDiff } from '../../models/diff'
import { FetchType } from '../../models/fetch'
import { GitHubRepository } from '../../models/github-repository'
import { ManualConflictResolution } from '../../models/manual-conflict-resolution'
import { Popup, PopupType } from '../../models/popup'
import { PullRequest } from '../../models/pull-request'
import {
  Repository,
  RepositoryWithGitHubRepository,
  isRepositoryWithGitHubRepository,
  getGitHubHtmlUrl,
  isRepositoryWithForkedGitHubRepository,
} from '../../models/repository'
import { RetryAction, RetryActionType } from '../../models/retry-actions'
import {
  CommittedFileChange,
  WorkingDirectoryFileChange,
  WorkingDirectoryStatus,
} from '../../models/status'
import { TipState, IValidBranch } from '../../models/tip'
import { Banner, BannerType } from '../../models/banner'

import { ApplicationTheme } from '../lib/application-theme'
import { installCLI } from '../lib/install-cli'
import { executeMenuItem } from '../main-process-proxy'
import {
  CommitStatusStore,
  StatusCallBack,
  ICombinedRefCheck,
} from '../../lib/stores/commit-status-store'
import { MergeTreeResult } from '../../models/merge'
import { UncommittedChangesStrategy } from '../../models/uncommitted-changes-strategy'
import { RebaseFlowStep, RebaseStep } from '../../models/rebase-flow-step'
import { IStashEntry } from '../../models/stash-entry'
import { WorkflowPreferences } from '../../models/workflow-preferences'
import { enableForkSettings } from '../../lib/feature-flag'
import { resolveWithin } from '../../lib/path'
import {
  CherryPickFlowStep,
  CherryPickStepKind,
} from '../../models/cherry-pick'
import { CherryPickResult } from '../../lib/git/cherry-pick'
import { sleep } from '../../lib/promise'

/**
 * An error handler function.
 *
 * If the returned {Promise} returns an error, it will be passed to the next
 * error handler. If it returns null, error propagation is halted.
 */
export type ErrorHandler = (
  error: Error,
  dispatcher: Dispatcher
) => Promise<Error | null>

/**
 * The Dispatcher acts as the hub for state. The StateHub if you will. It
 * decouples the consumer of state from where/how it is stored.
 */
export class Dispatcher {
  private readonly errorHandlers = new Array<ErrorHandler>()

  public constructor(
    private readonly appStore: AppStore,
    private readonly repositoryStateManager: RepositoryStateCache,
    private readonly statsStore: StatsStore,
    private readonly commitStatusStore: CommitStatusStore
  ) {}

  /** Load the initial state for the app. */
  public loadInitialState(): Promise<void> {
    return this.appStore.loadInitialState()
  }

  /**
   * Add the repositories at the given paths. If a path isn't a repository, then
   * this will post an error to that affect.
   */
  public addRepositories(
    paths: ReadonlyArray<string>
  ): Promise<ReadonlyArray<Repository>> {
    return this.appStore._addRepositories(paths)
  }

  /**
   * Add a tutorial repository.
   *
   * This method differs from the `addRepositories` method in that it
   * requires that the repository has been created on the remote and
   * set up to track it. Given that tutorial repositories are created
   * from the no-repositories blank slate it shouldn't be possible for
   * another repository with the same path to exist but in case that
   * changes in the future this method will set the tutorial flag on
   * the existing repository at the given path.
   */
  public addTutorialRepository(
    path: string,
    endpoint: string,
    apiRepository: IAPIFullRepository
  ) {
    return this.appStore._addTutorialRepository(path, endpoint, apiRepository)
  }

  /** Resume an already started onboarding tutorial */
  public resumeTutorial(repository: Repository) {
    return this.appStore._resumeTutorial(repository)
  }

  /** Suspend the onboarding tutorial and go to the no repositories blank slate view */
  public pauseTutorial(repository: Repository) {
    return this.appStore._pauseTutorial(repository)
  }

  /**
   * Remove the repositories represented by the given IDs from local storage.
   *
   * When `moveToTrash` is enabled, only the repositories that were successfully
   * deleted on disk are removed from the app. If some failed due to files being
   * open elsewhere, an error is thrown.
   */
  public async removeRepository(
    repository: Repository | CloningRepository,
    moveToTrash: boolean
  ): Promise<void> {
    return this.appStore._removeRepository(repository, moveToTrash)
  }

  /** Update the repository's `missing` flag. */
  public async updateRepositoryMissing(
    repository: Repository,
    missing: boolean
  ): Promise<Repository> {
    return this.appStore._updateRepositoryMissing(repository, missing)
  }

  /** Load the next batch of history for the repository. */
  public loadNextCommitBatch(repository: Repository): Promise<void> {
    return this.appStore._loadNextCommitBatch(repository)
  }

  /** Load the changed files for the current history selection. */
  public loadChangedFilesForCurrentSelection(
    repository: Repository
  ): Promise<void> {
    return this.appStore._loadChangedFilesForCurrentSelection(repository)
  }

  /**
   * Change the selected commit in the history view.
   *
   * @param repository The currently active repository instance
   *
   * @param sha The object id of one of the commits currently
   *            the history list, represented as a SHA-1 hash
   *            digest. This should match exactly that of Commit.Sha
   */
  public changeCommitSelection(
    repository: Repository,
    sha: string
  ): Promise<void> {
    return this.appStore._changeCommitSelection(repository, sha)
  }

  /**
   * Change the selected changed file in the history view.
   *
   * @param repository The currently active repository instance
   *
   * @param file A FileChange instance among those available in
   *            IHistoryState.changedFiles
   */
  public changeFileSelection(
    repository: Repository,
    file: CommittedFileChange
  ): Promise<void> {
    return this.appStore._changeFileSelection(repository, file)
  }

  /** Set the repository filter text. */
  public setRepositoryFilterText(text: string): Promise<void> {
    return this.appStore._setRepositoryFilterText(text)
  }

  /** Select the repository. */
  public selectRepository(
    repository: Repository | CloningRepository
  ): Promise<Repository | null> {
    return this.appStore._selectRepository(repository)
  }

  /** Change the selected section in the repository. */
  public changeRepositorySection(
    repository: Repository,
    section: RepositorySectionTab
  ): Promise<void> {
    return this.appStore._changeRepositorySection(repository, section)
  }

  /**
   * Changes the selection in the changes view to the working directory and
   * optionally selects one or more files from the working directory.
   *
   *  @param files An array of files to select when showing the working directory.
   *               If undefined this method will preserve the previously selected
   *               files or pick the first changed file if no selection exists.
   */
  public selectWorkingDirectoryFiles(
    repository: Repository,
    selectedFiles?: WorkingDirectoryFileChange[]
  ): Promise<void> {
    return this.appStore._selectWorkingDirectoryFiles(repository, selectedFiles)
  }

  /**
   * Changes the selection in the changes view to the stash entry view and
   * optionally selects a particular file from the current stash entry.
   *
   *  @param file  A file to select when showing the stash entry.
   *               If undefined this method will preserve the previously selected
   *               file or pick the first changed file if no selection exists.
   */
  public selectStashedFile(
    repository: Repository,
    file?: CommittedFileChange | null
  ): Promise<void> {
    return this.appStore._selectStashedFile(repository, file)
  }

  /**
   * Commit the changes which were marked for inclusion, using the given commit
   * summary and description and optionally any number of commit message trailers
   * which will be merged into the final commit message.
   */
  public async commitIncludedChanges(
    repository: Repository,
    context: ICommitContext
  ): Promise<boolean> {
    return this.appStore._commitIncludedChanges(repository, context)
  }

  /** Change the file's includedness. */
  public changeFileIncluded(
    repository: Repository,
    file: WorkingDirectoryFileChange,
    include: boolean
  ): Promise<void> {
    return this.appStore._changeFileIncluded(repository, file, include)
  }

  /** Change the file's line selection state. */
  public changeFileLineSelection(
    repository: Repository,
    file: WorkingDirectoryFileChange,
    diffSelection: DiffSelection
  ): Promise<void> {
    return this.appStore._changeFileLineSelection(
      repository,
      file,
      diffSelection
    )
  }

  /** Change the Include All state. */
  public changeIncludeAllFiles(
    repository: Repository,
    includeAll: boolean
  ): Promise<void> {
    return this.appStore._changeIncludeAllFiles(repository, includeAll)
  }

  /**
   * Refresh the repository. This would be used, e.g., when the app gains focus.
   */
  public refreshRepository(repository: Repository): Promise<void> {
    return this.appStore._refreshOrRecoverRepository(repository)
  }

  /**
   * Refresh the commit author of a repository. Required after changing git's
   * user name or email address.
   */
  public async refreshAuthor(repository: Repository): Promise<void> {
    return this.appStore._refreshAuthor(repository)
  }

  /** Show the popup. This will close any current popup. */
  public showPopup(popup: Popup): Promise<void> {
    return this.appStore._showPopup(popup)
  }

  /**
   * Close the current popup, if found
   *
   * @param popupType only close the popup if it matches this `PopupType`
   */
  public closePopup(popupType?: PopupType) {
    return this.appStore._closePopup(popupType)
  }

  /** Show the foldout. This will close any current popup. */
  public showFoldout(foldout: Foldout): Promise<void> {
    return this.appStore._showFoldout(foldout)
  }

  /** Close the current foldout. If opening a new foldout use closeFoldout instead. */
  public closeCurrentFoldout(): Promise<void> {
    return this.appStore._closeCurrentFoldout()
  }

  /** Close the specified foldout */
  public closeFoldout(foldout: FoldoutType): Promise<void> {
    return this.appStore._closeFoldout(foldout)
  }

  /** Check for remote commits that could affect the rebase operation */
  private async warnAboutRemoteCommits(
    repository: Repository,
    baseBranch: Branch,
    targetBranch: Branch
  ): Promise<boolean> {
    if (targetBranch.upstream === null) {
      return false
    }

    // if the branch is tracking a remote branch
    const upstreamBranchesMatching = await getBranches(
      repository,
      `refs/remotes/${targetBranch.upstream}`
    )

    if (upstreamBranchesMatching.length === 0) {
      return false
    }

    // and the remote branch has commits that don't exist on the base branch
    const remoteCommits = await getCommitsBetweenCommits(
      repository,
      baseBranch.tip.sha,
      targetBranch.upstream
    )

    return remoteCommits !== null && remoteCommits.length > 0
  }

  /** Initialize and start the rebase operation */
  public async startRebase(
    repository: Repository,
    baseBranch: Branch,
    targetBranch: Branch,
    commits: ReadonlyArray<CommitOneLine>,
    options?: { continueWithForcePush: boolean }
  ): Promise<void> {
    const { askForConfirmationOnForcePush } = this.appStore.getState()

    const hasOverriddenForcePushCheck =
      options !== undefined && options.continueWithForcePush

    if (askForConfirmationOnForcePush && !hasOverriddenForcePushCheck) {
      const showWarning = await this.warnAboutRemoteCommits(
        repository,
        baseBranch,
        targetBranch
      )

      if (showWarning) {
        this.setRebaseFlowStep(repository, {
          kind: RebaseStep.WarnForcePush,
          baseBranch,
          targetBranch,
          commits,
        })
        return
      }
    }

    this.initializeRebaseProgress(repository, commits)

    const startRebaseAction = () => {
      return this.rebase(repository, baseBranch, targetBranch)
    }

    this.setRebaseFlowStep(repository, {
      kind: RebaseStep.ShowProgress,
      rebaseAction: startRebaseAction,
    })
  }

  /**
   * Initialize and launch the rebase flow for a conflicted repository
   */
  public async launchRebaseFlow(repository: Repository, targetBranch: string) {
    await this.appStore._loadStatus(repository)

    const repositoryState = this.repositoryStateManager.get(repository)
    const { conflictState } = repositoryState.changesState

    if (conflictState === null || !isRebaseConflictState(conflictState)) {
      return
    }

    const updatedConflictState = {
      ...conflictState,
      targetBranch,
    }

    this.repositoryStateManager.updateChangesState(repository, () => ({
      conflictState: updatedConflictState,
    }))

    await this.setRebaseProgressFromState(repository)

    const initialStep = initializeRebaseFlowForConflictedRepository(
      updatedConflictState
    )

    this.setRebaseFlowStep(repository, initialStep)

    this.showPopup({
      type: PopupType.RebaseFlow,
      repository,
    })
  }

  /**
   * Create a new branch from the given starting point and check it out.
   *
   * If the startPoint argument is omitted the new branch will be created based
   * off of the current state of HEAD.
   */
  public createBranch(
    repository: Repository,
    name: string,
    startPoint: string | null,
    noTrackOption: boolean = false
  ): Promise<void> {
    return this.appStore._createBranch(
      repository,
      name,
      startPoint,
      noTrackOption
    )
  }

  /**
   * Create a new tag on the given target commit.
   */
  public createTag(
    repository: Repository,
    name: string,
    targetCommitSha: string
  ): Promise<void> {
    return this.appStore._createTag(repository, name, targetCommitSha)
  }

  /**
   * Deletes the passed tag.
   */
  public deleteTag(repository: Repository, name: string): Promise<void> {
    return this.appStore._deleteTag(repository, name)
  }

  /**
   * Show the tag creation dialog.
   */
  public showCreateTagDialog(
    repository: Repository,
    targetCommitSha: string,
    localTags: Map<string, string> | null,
    initialName?: string
  ): Promise<void> {
    return this.showPopup({
      type: PopupType.CreateTag,
      repository,
      targetCommitSha,
      initialName,
      localTags,
    })
  }

  /**
   * Show the confirmation dialog to delete a tag.
   */
  public showDeleteTagDialog(
    repository: Repository,
    tagName: string
  ): Promise<void> {
    return this.showPopup({
      type: PopupType.DeleteTag,
      repository,
      tagName,
    })
  }

  /** Check out the given branch. */
  public checkoutBranch(
    repository: Repository,
    branch: Branch,
    strategy?: UncommittedChangesStrategy
  ): Promise<Repository> {
    return this.appStore._checkoutBranch(repository, branch, strategy)
  }

  /** Push the current branch. */
  public push(repository: Repository): Promise<void> {
    return this.appStore._push(repository)
  }

  private pushWithOptions(repository: Repository, options?: PushOptions) {
    if (options !== undefined && options.forceWithLease) {
      this.dropCurrentBranchFromForcePushList(repository)
    }

    return this.appStore._push(repository, options)
  }

  /** Pull the current branch. */
  public pull(repository: Repository): Promise<void> {
    return this.appStore._pull(repository)
  }

  /** Fetch a specific refspec for the repository. */
  public fetchRefspec(
    repository: Repository,
    fetchspec: string
  ): Promise<void> {
    return this.appStore._fetchRefspec(repository, fetchspec)
  }

  /** Fetch all refs for the repository */
  public fetch(repository: Repository, fetchType: FetchType): Promise<void> {
    return this.appStore._fetch(repository, fetchType)
  }

  /** Publish the repository to GitHub with the given properties. */
  public publishRepository(
    repository: Repository,
    name: string,
    description: string,
    private_: boolean,
    account: Account,
    org: IAPIOrganization | null
  ): Promise<Repository> {
    return this.appStore._publishRepository(
      repository,
      name,
      description,
      private_,
      account,
      org
    )
  }

  /**
   * Post the given error. This will send the error through the standard error
   * handler machinery.
   */
  public async postError(error: Error): Promise<void> {
    let currentError: Error | null = error
    for (let i = this.errorHandlers.length - 1; i >= 0; i--) {
      const handler = this.errorHandlers[i]
      currentError = await handler(currentError, this)

      if (!currentError) {
        break
      }
    }

    if (currentError) {
      fatalError(
        `Unhandled error ${currentError}. This shouldn't happen! All errors should be handled, even if it's just by the default handler.`
      )
    }
  }

  /**
   * Post the given error. Note that this bypasses the standard error handler
   * machinery. You probably don't want that. See `Dispatcher.postError`
   * instead.
   */
  public presentError(error: Error): Promise<void> {
    return this.appStore._pushError(error)
  }

  /** Clear the given error. */
  public clearError(error: Error): Promise<void> {
    return this.appStore._clearError(error)
  }

  /**
   * Clone a missing repository to the previous path, and update it's
   * state in the repository list if the clone completes without error.
   */
  public cloneAgain(url: string, path: string): Promise<void> {
    return this.appStore._cloneAgain(url, path)
  }

  /** Clone the repository to the path. */
  public async clone(
    url: string,
    path: string,
    options?: { branch?: string; defaultBranch?: string }
  ): Promise<Repository | null> {
    return this.appStore._completeOpenInDesktop(async () => {
      const { promise, repository } = this.appStore._clone(url, path, options)
      await this.selectRepository(repository)
      const success = await promise
      // TODO: this exit condition is not great, bob
      if (!success) {
        return null
      }

      const addedRepositories = await this.addRepositories([path])
      const addedRepository = addedRepositories[0]
      await this.selectRepository(addedRepository)

      if (
        enableForkSettings() &&
        isRepositoryWithForkedGitHubRepository(addedRepository)
      ) {
        this.showPopup({
          type: PopupType.ChooseForkSettings,
          repository: addedRepository,
        })
      }

      return addedRepository
    })
  }

  /** Rename the branch to a new name. */
  public renameBranch(
    repository: Repository,
    branch: Branch,
    newName: string
  ): Promise<void> {
    return this.appStore._renameBranch(repository, branch, newName)
  }

  /**
   * Delete the branch. This will delete both the local branch and the remote
   * branch if includeUpstream is true, and then check out the default branch.
   */
  public deleteLocalBranch(
    repository: Repository,
    branch: Branch,
    includeUpstream?: boolean
  ): Promise<void> {
    return this.appStore._deleteBranch(repository, branch, includeUpstream)
  }

  /**
   * Delete the remote branch.
   */
  public deleteRemoteBranch(
    repository: Repository,
    branch: Branch
  ): Promise<void> {
    return this.appStore._deleteBranch(repository, branch)
  }

  /** Discard the changes to the given files. */
  public discardChanges(
    repository: Repository,
    files: ReadonlyArray<WorkingDirectoryFileChange>
  ): Promise<void> {
    return this.appStore._discardChanges(repository, files)
  }

  /** Discard the changes from the given diff selection. */
  public discardChangesFromSelection(
    repository: Repository,
    filePath: string,
    diff: ITextDiff,
    selection: DiffSelection
  ): Promise<void> {
    return this.appStore._discardChangesFromSelection(
      repository,
      filePath,
      diff,
      selection
    )
  }

  /** Undo the given commit. */
  public undoCommit(repository: Repository, commit: Commit): Promise<void> {
    return this.appStore._undoCommit(repository, commit)
  }

  /** Revert the commit with the given SHA */
  public revertCommit(repository: Repository, commit: Commit): Promise<void> {
    return this.appStore._revertCommit(repository, commit)
  }

  /**
   * Set the width of the repository sidebar to the given
   * value. This affects the changes and history sidebar
   * as well as the first toolbar section which contains
   * repo selection on all platforms and repo selection and
   * app menu on Windows.
   */
  public setSidebarWidth(width: number): Promise<void> {
    return this.appStore._setSidebarWidth(width)
  }

  /**
   * Set the update banner's visibility
   */
  public setUpdateBannerVisibility(isVisible: boolean) {
    return this.appStore._setUpdateBannerVisibility(isVisible)
  }

  /**
   * Set the banner state for the application
   */
  public setBanner(state: Banner) {
    return this.appStore._setBanner(state)
  }

  /**
   * Close the current banner, if found.
   *
   * @param bannerType only close the banner if it matches this `BannerType`
   */
  public clearBanner(bannerType?: BannerType) {
    return this.appStore._clearBanner(bannerType)
  }

  /**
   * Reset the width of the repository sidebar to its default
   * value. This affects the changes and history sidebar
   * as well as the first toolbar section which contains
   * repo selection on all platforms and repo selection and
   * app menu on Windows.
   */
  public resetSidebarWidth(): Promise<void> {
    return this.appStore._resetSidebarWidth()
  }

  /**
   * Set the width of the commit summary column in the
   * history view to the given value.
   */
  public setCommitSummaryWidth(width: number): Promise<void> {
    return this.appStore._setCommitSummaryWidth(width)
  }

  /**
   * Reset the width of the commit summary column in the
   * history view to its default value.
   */
  public resetCommitSummaryWidth(): Promise<void> {
    return this.appStore._resetCommitSummaryWidth()
  }

  /** Update the repository's issues from GitHub. */
  public refreshIssues(repository: GitHubRepository): Promise<void> {
    return this.appStore._refreshIssues(repository)
  }

  /** End the Welcome flow. */
  public endWelcomeFlow(): Promise<void> {
    return this.appStore._endWelcomeFlow()
  }

  /** Set the commit message input's focus. */
  public setCommitMessageFocus(focus: boolean) {
    this.appStore._setCommitMessageFocus(focus)
  }

  /**
   * Set the commit summary and description for a work-in-progress
   * commit in the changes view for a particular repository.
   */
  public setCommitMessage(
    repository: Repository,
    message: ICommitMessage
  ): Promise<void> {
    return this.appStore._setCommitMessage(repository, message)
  }

  /** Remove the given account from the app. */
  public removeAccount(account: Account): Promise<void> {
    return this.appStore._removeAccount(account)
  }

  /**
   * Ask the dispatcher to apply a transformation function to the current
   * state of the application menu.
   *
   * Since the dispatcher is asynchronous it's possible for components
   * utilizing the menu state to have an out-of-date view of the state
   * of the app menu which is why they're not allowed to transform it
   * directly.
   *
   * To work around potential race conditions consumers instead pass a
   * delegate which receives the updated application menu and allows
   * them to perform the necessary state transitions. The AppMenu instance
   * is itself immutable but does offer transformation methods and in
   * order for the state to be properly updated the delegate _must_ return
   * the latest transformed instance of the AppMenu.
   */
  public setAppMenuState(update: (appMenu: AppMenu) => AppMenu): Promise<void> {
    return this.appStore._setAppMenuState(update)
  }

  /**
   * Tell the main process to execute (i.e. simulate a click of) the given menu item.
   */
  public executeMenuItem(item: ExecutableMenuItem): Promise<void> {
    executeMenuItem(item)
    return Promise.resolve()
  }

  /**
   * Set whether or not to to add a highlight class to the app menu toolbar icon.
   * Used to highlight the button when the Alt key is pressed.
   *
   * Only applicable on non-macOS platforms.
   */
  public setAccessKeyHighlightState(highlight: boolean): Promise<void> {
    return this.appStore._setAccessKeyHighlightState(highlight)
  }

  /** Merge the named branch into the current branch. */
  public mergeBranch(
    repository: Repository,
    branch: string,
    mergeStatus: MergeTreeResult | null
  ): Promise<void> {
    return this.appStore._mergeBranch(repository, branch, mergeStatus)
  }

  /**
   * Update the per-repository list of branches that can be force-pushed
   * after a rebase is completed.
   */
  private addRebasedBranchToForcePushList = (
    repository: Repository,
    tipWithBranch: IValidBranch,
    beforeRebaseSha: string
  ) => {
    // if the commit id of the branch is unchanged, it can be excluded from
    // this list
    if (tipWithBranch.branch.tip.sha === beforeRebaseSha) {
      return
    }

    const currentState = this.repositoryStateManager.get(repository)
    const { rebasedBranches } = currentState.branchesState

    const updatedMap = new Map<string, string>(rebasedBranches)
    updatedMap.set(
      tipWithBranch.branch.nameWithoutRemote,
      tipWithBranch.branch.tip.sha
    )

    this.repositoryStateManager.updateBranchesState(repository, () => ({
      rebasedBranches: updatedMap,
    }))
  }

  private dropCurrentBranchFromForcePushList = (repository: Repository) => {
    const currentState = this.repositoryStateManager.get(repository)
    const { rebasedBranches, tip } = currentState.branchesState

    if (tip.kind !== TipState.Valid) {
      return
    }

    const updatedMap = new Map<string, string>(rebasedBranches)
    updatedMap.delete(tip.branch.nameWithoutRemote)

    this.repositoryStateManager.updateBranchesState(repository, () => ({
      rebasedBranches: updatedMap,
    }))
  }

  /**
   * Update the rebase state to indicate the user has resolved conflicts in the
   * current repository.
   */
  public setConflictsResolved(repository: Repository) {
    return this.appStore._setConflictsResolved(repository)
  }

  /**
   * Initialize the progress in application state based on the known commits
   * that will be applied in the rebase.
   *
   * @param commits the list of commits that exist on the target branch which do
   *                not exist on the base branch
   */
  public initializeRebaseProgress(
    repository: Repository,
    commits: ReadonlyArray<CommitOneLine>
  ) {
    return this.appStore._initializeRebaseProgress(repository, commits)
  }

  /**
   * Update the rebase progress in application state by querying the Git
   * repository state.
   */
  public setRebaseProgressFromState(repository: Repository) {
    return this.appStore._setRebaseProgressFromState(repository)
  }

  /**
   * Move the rebase flow to a new state.
   */
  public setRebaseFlowStep(
    repository: Repository,
    step: RebaseFlowStep
  ): Promise<void> {
    return this.appStore._setRebaseFlowStep(repository, step)
  }

  /** End the rebase flow and cleanup any related app state */
  public endRebaseFlow(repository: Repository) {
    return this.appStore._endRebaseFlow(repository)
  }

  /** Starts a rebase for the given base and target branch */
  public async rebase(
    repository: Repository,
    baseBranch: Branch,
    targetBranch: Branch
  ): Promise<void> {
    const stateBefore = this.repositoryStateManager.get(repository)

    const beforeSha = getTipSha(stateBefore.branchesState.tip)

    log.info(
      `[rebase] starting rebase for ${targetBranch.name} at ${beforeSha}`
    )
    log.info(
      `[rebase] to restore the previous state if this completed rebase is unsatisfactory:`
    )
    log.info(`[rebase] - git checkout ${targetBranch.name}`)
    log.info(`[rebase] - git reset ${beforeSha} --hard`)

    const result = await this.appStore._rebase(
      repository,
      baseBranch,
      targetBranch
    )

    await this.appStore._loadStatus(repository)

    const stateAfter = this.repositoryStateManager.get(repository)
    const { tip } = stateAfter.branchesState
    const afterSha = getTipSha(tip)

    log.info(
      `[rebase] completed rebase - got ${result} and on tip ${afterSha} - kind ${tip.kind}`
    )

    if (result === RebaseResult.ConflictsEncountered) {
      const { conflictState } = stateAfter.changesState
      if (conflictState === null) {
        log.warn(
          `[rebase] conflict state after rebase is null - unable to continue`
        )
        return
      }

      if (!isRebaseConflictState(conflictState)) {
        log.warn(
          `[rebase] conflict state after rebase is not rebase conflicts - unable to continue`
        )
        return
      }

      const conflictsWithBranches: RebaseConflictState = {
        ...conflictState,
        baseBranch: baseBranch.name,
        targetBranch: targetBranch.name,
      }

      this.switchToConflicts(repository, conflictsWithBranches)
    } else if (result === RebaseResult.CompletedWithoutError) {
      if (tip.kind !== TipState.Valid) {
        log.warn(
          `[rebase] tip after completing rebase is ${tip.kind} but this should be a valid tip if the rebase completed without error`
        )
        return
      }

      this.statsStore.recordRebaseSuccessWithoutConflicts()

      await this.completeRebase(
        repository,
        {
          type: BannerType.SuccessfulRebase,
          targetBranch: targetBranch.name,
          baseBranch: baseBranch.name,
        },
        tip,
        beforeSha
      )
    } else if (result === RebaseResult.Error) {
      // we were unable to successfully start the rebase, and an error should
      // be shown through the default error handling infrastructure, so we can
      // just abandon the rebase for now
      this.endRebaseFlow(repository)
    }
  }

  /** Abort the current rebase and refreshes the repository status */
  public async abortRebase(repository: Repository) {
    await this.appStore._abortRebase(repository)
    await this.appStore._loadStatus(repository)
  }

  /**
   * Continue with the rebase after the user has resolved all conflicts with
   * tracked files in the working directory.
   */
  public async continueRebase(
    repository: Repository,
    workingDirectory: WorkingDirectoryStatus,
    conflictsState: RebaseConflictState
  ): Promise<void> {
    const stateBefore = this.repositoryStateManager.get(repository)
    const {
      targetBranch,
      baseBranch,
      originalBranchTip,
      manualResolutions,
    } = conflictsState

    const beforeSha = getTipSha(stateBefore.branchesState.tip)

    log.info(`[continueRebase] continuing rebase for ${beforeSha}`)

    const result = await this.appStore._continueRebase(
      repository,
      workingDirectory,
      manualResolutions
    )
    await this.appStore._loadStatus(repository)

    const stateAfter = this.repositoryStateManager.get(repository)
    const { tip } = stateAfter.branchesState
    const afterSha = getTipSha(tip)

    log.info(
      `[continueRebase] completed rebase - got ${result} and on tip ${afterSha} - kind ${tip.kind}`
    )

    if (result === RebaseResult.ConflictsEncountered) {
      const { conflictState } = stateAfter.changesState
      if (conflictState === null) {
        log.warn(
          `[continueRebase] conflict state after rebase is null - unable to continue`
        )
        return
      }

      if (!isRebaseConflictState(conflictState)) {
        log.warn(
          `[continueRebase] conflict state after rebase is not rebase conflicts - unable to continue`
        )
        return
      }

      // ensure branches are persisted when transitioning back to conflicts
      const conflictsWithBranches: RebaseConflictState = {
        ...conflictState,
        baseBranch,
        targetBranch,
      }

      this.switchToConflicts(repository, conflictsWithBranches)
    } else if (result === RebaseResult.CompletedWithoutError) {
      if (tip.kind !== TipState.Valid) {
        log.warn(
          `[continueRebase] tip after completing rebase is ${tip.kind} but this should be a valid tip if the rebase completed without error`
        )
        return
      }

      this.statsStore.recordRebaseSuccessAfterConflicts()

      await this.completeRebase(
        repository,
        {
          type: BannerType.SuccessfulRebase,
          targetBranch: targetBranch,
          baseBranch: baseBranch,
        },
        tip,
        originalBranchTip
      )
    }
  }

  /** Switch the rebase flow to show the latest conflicts */
  private switchToConflicts = (
    repository: Repository,
    conflictState: RebaseConflictState
  ) => {
    this.setRebaseFlowStep(repository, {
      kind: RebaseStep.ShowConflicts,
      conflictState,
    })
  }

  /** Tidy up the rebase flow after reaching the end */
  private async completeRebase(
    repository: Repository,
    banner: Banner,
    tip: IValidBranch,
    originalBranchTip: string
  ): Promise<void> {
    this.closePopup()

    this.setBanner(banner)

    if (tip.kind === TipState.Valid) {
      this.addRebasedBranchToForcePushList(repository, tip, originalBranchTip)
    }

    this.endRebaseFlow(repository)

    await this.refreshRepository(repository)
  }

  /** aborts an in-flight merge and refreshes the repository's status */
  public async abortMerge(repository: Repository) {
    await this.appStore._abortMerge(repository)
    await this.appStore._loadStatus(repository)
  }

  /**
   * commits an in-flight merge and shows a banner if successful
   *
   * @param repository
   * @param workingDirectory
   * @param successfulMergeBannerState information for banner to be displayed if merge is successful
   */
  public async finishConflictedMerge(
    repository: Repository,
    workingDirectory: WorkingDirectoryStatus,
    successfulMergeBanner: Banner
  ) {
    // get manual resolutions in case there are manual conflicts
    const repositoryState = this.repositoryStateManager.get(repository)
    const { conflictState } = repositoryState.changesState
    if (conflictState === null) {
      // if this doesn't exist, something is very wrong and we shouldn't proceed 😢
      log.error(
        'Conflict state missing during finishConflictedMerge. No merge will be committed.'
      )
      return
    }
    const result = await this.appStore._finishConflictedMerge(
      repository,
      workingDirectory,
      conflictState.manualResolutions
    )
    if (result !== undefined) {
      this.setBanner(successfulMergeBanner)
    }
  }

  /** Record the given launch stats. */
  public recordLaunchStats(stats: ILaunchStats): Promise<void> {
    return this.appStore._recordLaunchStats(stats)
  }

  /** Report any stats if needed. */
  public reportStats(): Promise<void> {
    return this.appStore._reportStats()
  }

  /** Changes the URL for the remote that matches the given name  */
  public setRemoteURL(
    repository: Repository,
    name: string,
    url: string
  ): Promise<void> {
    return this.appStore._setRemoteURL(repository, name, url)
  }

  /** Open the URL in a browser */
  public openInBrowser(url: string): Promise<boolean> {
    return this.appStore._openInBrowser(url)
  }

  /** Add the pattern to the repository's gitignore. */
  public appendIgnoreRule(
    repository: Repository,
    pattern: string | string[]
  ): Promise<void> {
    return this.appStore._appendIgnoreRule(repository, pattern)
  }

  /** Opens a Git-enabled terminal setting the working directory to the repository path */
  public async openShell(
    path: string,
    ignoreWarning: boolean = false
  ): Promise<void> {
    const gitFound = await isGitOnPath()
    if (gitFound || ignoreWarning) {
      this.appStore._openShell(path)
    } else {
      this.appStore._showPopup({
        type: PopupType.InstallGit,
        path,
      })
    }
  }

  /**
   * Opens a path in the external editor selected by the user.
   */
  public async openInExternalEditor(fullPath: string): Promise<void> {
    return this.appStore._openInExternalEditor(fullPath)
  }

  /**
   * Persist the given content to the repository's root .gitignore.
   *
   * If the repository root doesn't contain a .gitignore file one
   * will be created, otherwise the current file will be overwritten.
   */
  public saveGitIgnore(repository: Repository, text: string): Promise<void> {
    return this.appStore._saveGitIgnore(repository, text)
  }

  /** Set whether the user has opted out of stats reporting. */
  public setStatsOptOut(
    optOut: boolean,
    userViewedPrompt: boolean
  ): Promise<void> {
    return this.appStore.setStatsOptOut(optOut, userViewedPrompt)
  }

  public markUsageStatsNoteSeen() {
    this.appStore.markUsageStatsNoteSeen()
  }

  /**
   * Clear any in-flight sign in state and return to the
   * initial (no sign-in) state.
   */
  public resetSignInState(): Promise<void> {
    return this.appStore._resetSignInState()
  }

  /**
   * Initiate a sign in flow for github.com. This will put the store
   * in the Authentication step ready to receive user credentials.
   */
  public beginDotComSignIn(): Promise<void> {
    return this.appStore._beginDotComSignIn()
  }

  /**
   * Initiate a sign in flow for a GitHub Enterprise instance. This will
   * put the store in the EndpointEntry step ready to receive the url
   * to the enterprise instance.
   */
  public beginEnterpriseSignIn(): Promise<void> {
    return this.appStore._beginEnterpriseSignIn()
  }

  /**
   * Attempt to advance from the EndpointEntry step with the given endpoint
   * url. This method must only be called when the store is in the authentication
   * step or an error will be thrown.
   *
   * The provided endpoint url will be validated for syntactic correctness as
   * well as connectivity before the promise resolves. If the endpoint url is
   * invalid or the host can't be reached the promise will be rejected and the
   * sign in state updated with an error to be presented to the user.
   *
   * If validation is successful the store will advance to the authentication
   * step.
   */
  public setSignInEndpoint(url: string): Promise<void> {
    return this.appStore._setSignInEndpoint(url)
  }

  /**
   * Attempt to advance from the authentication step using a username
   * and password. This method must only be called when the store is
   * in the authentication step or an error will be thrown. If the
   * provided credentials are valid the store will either advance to
   * the Success step or to the TwoFactorAuthentication step if the
   * user has enabled two factor authentication.
   *
   * If an error occurs during sign in (such as invalid credentials)
   * the authentication state will be updated with that error so that
   * the responsible component can present it to the user.
   */
  public setSignInCredentials(
    username: string,
    password: string
  ): Promise<void> {
    return this.appStore._setSignInCredentials(username, password)
  }

  /**
   * Initiate an OAuth sign in using the system configured browser.
   * This method must only be called when the store is in the authentication
   * step or an error will be thrown.
   *
   * The promise returned will only resolve once the user has successfully
   * authenticated. If the user terminates the sign-in process by closing
   * their browser before the protocol handler is invoked, by denying the
   * protocol handler to execute or by providing the wrong credentials
   * this promise will never complete.
   */
  public requestBrowserAuthentication(): Promise<void> {
    return this.appStore._requestBrowserAuthentication()
  }

  /**
   * Initiate an OAuth sign in using the system configured browser to GitHub.com.
   *
   * The promise returned will only resolve once the user has successfully
   * authenticated. If the user terminates the sign-in process by closing
   * their browser before the protocol handler is invoked, by denying the
   * protocol handler to execute or by providing the wrong credentials
   * this promise will never complete.
   */
  public async requestBrowserAuthenticationToDotcom(): Promise<void> {
    await this.beginDotComSignIn()
    return this.requestBrowserAuthentication()
  }

  /**
   * Attempt to complete the sign in flow with the given OTP token.\
   * This method must only be called when the store is in the
   * TwoFactorAuthentication step or an error will be thrown.
   *
   * If the provided token is valid the store will advance to
   * the Success step.
   *
   * If an error occurs during sign in (such as invalid credentials)
   * the authentication state will be updated with that error so that
   * the responsible component can present it to the user.
   */
  public setSignInOTP(otp: string): Promise<void> {
    return this.appStore._setSignInOTP(otp)
  }

  /**
   * Launch a sign in dialog for authenticating a user with
   * GitHub.com.
   */
  public async showDotComSignInDialog(): Promise<void> {
    await this.appStore._beginDotComSignIn()
    await this.appStore._showPopup({ type: PopupType.SignIn })
  }

  /**
   * Launch a sign in dialog for authenticating a user with
   * a GitHub Enterprise instance.
   */
  public async showEnterpriseSignInDialog(): Promise<void> {
    await this.appStore._beginEnterpriseSignIn()
    await this.appStore._showPopup({ type: PopupType.SignIn })
  }

  /**
   * Show a dialog that helps the user create a fork of
   * their local repo.
   */
  public async showCreateForkDialog(
    repository: RepositoryWithGitHubRepository
  ): Promise<void> {
    await this.appStore._showCreateForkDialog(repository)
  }

  /**
   * Register a new error handler.
   *
   * Error handlers are called in order starting with the most recently
   * registered handler. The error which the returned {Promise} resolves to is
   * passed to the next handler, etc. If the handler's {Promise} resolves to
   * null, error propagation is halted.
   */
  public registerErrorHandler(handler: ErrorHandler): Disposable {
    this.errorHandlers.push(handler)

    return new Disposable(() => {
      const i = this.errorHandlers.indexOf(handler)
      if (i >= 0) {
        this.errorHandlers.splice(i, 1)
      }
    })
  }

  /**
   * Update the location of an existing repository and clear the missing flag.
   */
  public async relocateRepository(repository: Repository): Promise<void> {
    const window = remote.getCurrentWindow()
    const { filePaths } = await remote.dialog.showOpenDialog(window, {
      properties: ['openDirectory'],
    })

    if (filePaths.length > 0) {
      const newPath = filePaths[0]
      await this.updateRepositoryPath(repository, newPath)
    }
  }

  /**
   * Change the workflow preferences for the specified repository.
   *
   * @param repository            The repository to update.
   * @param workflowPreferences   The object with the workflow settings to use.
   */
  public async updateRepositoryWorkflowPreferences(
    repository: Repository,
    workflowPreferences: WorkflowPreferences
  ) {
    await this.appStore._updateRepositoryWorkflowPreferences(
      repository,
      workflowPreferences
    )
  }

  /** Update the repository's path. */
  private async updateRepositoryPath(
    repository: Repository,
    path: string
  ): Promise<void> {
    await this.appStore._updateRepositoryPath(repository, path)
  }

  public async setAppFocusState(isFocused: boolean): Promise<void> {
    await this.appStore._setAppFocusState(isFocused)

    if (isFocused) {
      this.commitStatusStore.startBackgroundRefresh()
    } else {
      this.commitStatusStore.stopBackgroundRefresh()
    }
  }

  /**
   * Find an existing repository that can be used for checking out
   * the passed pull request.
   *
   * This method will try to find an opened repository that matches the
   * HEAD repository of the PR first and if not found it will try to
   * find an opened repository that matches the BASE repository of the PR.
   * Matching in this context means that either the origin remote or the
   * upstream remote url are equal to the PR ref repository URL.
   *
   * With this logic we try to select the best suited repository to open
   * a PR when triggering a "Open PR from Desktop" action from a browser.
   *
   * @param pullRequest the pull request object received from the API.
   */
  private getRepositoryFromPullRequest(
    pullRequest: IAPIPullRequest
  ): RepositoryWithGitHubRepository | null {
    const state = this.appStore.getState()
    const repositories = state.repositories
    const headUrl = pullRequest.head.repo?.clone_url
    const baseUrl = pullRequest.base.repo?.clone_url

    // This likely means that the base repository has been deleted
    // and we don't support checking out from refs/pulls/NNN/head
    // yet so we'll bail for now.
    if (headUrl === undefined || baseUrl === undefined) {
      return null
    }

    for (const repository of repositories) {
      if (this.doesRepositoryMatchUrl(repository, headUrl)) {
        return repository
      }
    }

    for (const repository of repositories) {
      if (this.doesRepositoryMatchUrl(repository, baseUrl)) {
        return repository
      }
    }

    return null
  }

  private doesRepositoryMatchUrl(
    repo: Repository | CloningRepository,
    url: string
  ): repo is RepositoryWithGitHubRepository {
    if (repo instanceof Repository && isRepositoryWithGitHubRepository(repo)) {
      const originRepoUrl = repo.gitHubRepository.htmlURL
      const upstreamRepoUrl = repo.gitHubRepository.parent?.htmlURL ?? null

      if (originRepoUrl !== null && urlsMatch(originRepoUrl, url)) {
        return true
      }

      if (upstreamRepoUrl !== null && urlsMatch(upstreamRepoUrl, url)) {
        return true
      }
    }

    return false
  }

  private async openRepositoryFromUrl(action: IOpenRepositoryFromURLAction) {
    const { url, pr, branch, filepath } = action

    let repository: Repository | null

    if (pr !== null) {
      repository = await this.openPullRequestFromUrl(url, pr)
    } else if (branch !== null) {
      repository = await this.openBranchNameFromUrl(url, branch)
    } else {
      repository = await this.openOrCloneRepository(url)
    }

    if (repository === null) {
      return
    }

    if (filepath !== null) {
      const resolved = await resolveWithin(repository.path, filepath)

      if (resolved !== null) {
        shell.showItemInFolder(resolved)
      } else {
        log.error(
          `Prevented attempt to open path outside of the repository root: ${filepath}`
        )
      }
    }
  }

  private async openBranchNameFromUrl(
    url: string,
    branchName: string
  ): Promise<Repository | null> {
    const repository = await this.openOrCloneRepository(url)

    if (repository === null) {
      return null
    }

    // ensure a fresh clone repository has it's in-memory state
    // up-to-date before performing the "Clone in Desktop" steps
    await this.appStore._refreshRepository(repository)

    await this.checkoutLocalBranch(repository, branchName)

    return repository
  }

  private async openPullRequestFromUrl(
    url: string,
    pr: string
  ): Promise<RepositoryWithGitHubRepository | null> {
    const pullRequest = await this.appStore.fetchPullRequest(url, pr)

    if (pullRequest === null) {
      return null
    }

    // Find the repository where the PR is created in Desktop.
    let repository: Repository | null = this.getRepositoryFromPullRequest(
      pullRequest
    )

    if (repository !== null) {
      await this.selectRepository(repository)
    } else {
      repository = await this.openOrCloneRepository(url)
    }

    if (repository === null) {
      log.warn(
        `Open Repository from URL failed, did not find or clone repository: ${url}`
      )
      return null
    }
    if (!isRepositoryWithGitHubRepository(repository)) {
      log.warn(
        `Received a non-GitHub repository when opening repository from URL: ${url}`
      )
      return null
    }

    // ensure a fresh clone repository has it's in-memory state
    // up-to-date before performing the "Clone in Desktop" steps
    await this.appStore._refreshRepository(repository)

    if (pullRequest.head.repo === null) {
      return null
    }

    await this.appStore._checkoutPullRequest(
      repository,
      pullRequest.number,
      pullRequest.head.repo.owner.login,
      pullRequest.head.repo.clone_url,
      pullRequest.head.ref
    )

    return repository
  }

  public async dispatchURLAction(action: URLActionType): Promise<void> {
    switch (action.name) {
      case 'oauth':
        try {
          log.info(`[Dispatcher] requesting authenticated user`)
          const user = await requestAuthenticatedUser(action.code, action.state)
          if (user) {
            resolveOAuthRequest(user)
          } else if (user === null) {
            rejectOAuthRequest(new Error('Unable to fetch authenticated user.'))
          }
        } catch (e) {
          rejectOAuthRequest(e)
        }

        if (__DARWIN__) {
          // workaround for user reports that the application doesn't receive focus
          // after completing the OAuth signin in the browser
          const window = remote.getCurrentWindow()
          if (!window.isFocused()) {
            log.info(
              `refocusing the main window after the OAuth flow is completed`
            )
            window.focus()
          }
        }
        break

      case 'open-repository-from-url':
        this.openRepositoryFromUrl(action)
        break

      case 'open-repository-from-path':
        // user may accidentally provide a folder within the repository
        // this ensures we use the repository root, if it is actually a repository
        // otherwise we consider it an untracked repository
        const path = (await validatedRepositoryPath(action.path)) || action.path
        const state = this.appStore.getState()
        let existingRepository = matchExistingRepository(
          state.repositories,
          path
        )

        // in case this is valid git repository, there is no need to ask
        // user for confirmation and it can be added automatically
        if (existingRepository == null) {
          const isRepository = await isGitRepository(path)
          if (isRepository) {
            const addedRepositories = await this.addRepositories([path])
            existingRepository = addedRepositories[0]
          }
        }

        if (existingRepository) {
          await this.selectRepository(existingRepository)
          this.statsStore.recordAddExistingRepository()
        } else {
          await this.showPopup({
            type: PopupType.AddRepository,
            path,
          })
        }
        break

      default:
        const unknownAction: IUnknownAction = action
        log.warn(
          `Unknown URL action: ${
            unknownAction.name
          } - payload: ${JSON.stringify(unknownAction)}`
        )
    }
  }

  /**
   * Sets the user's preference so that confirmation to remove repo is not asked
   */
  public setConfirmRepoRemovalSetting(value: boolean): Promise<void> {
    return this.appStore._setConfirmRepositoryRemovalSetting(value)
  }

  /**
   * Sets the user's preference so that confirmation to discard changes is not asked
   */
  public setConfirmDiscardChangesSetting(value: boolean): Promise<void> {
    return this.appStore._setConfirmDiscardChangesSetting(value)
  }

  /**
   * Sets the user's preference for handling uncommitted changes when switching branches
   */
  public setUncommittedChangesStrategySetting(
    value: UncommittedChangesStrategy
  ): Promise<void> {
    return this.appStore._setUncommittedChangesStrategySetting(value)
  }

  /**
   * Sets the user's preference for an external program to open repositories in.
   */
  public setExternalEditor(editor: string): Promise<void> {
    return this.appStore._setExternalEditor(editor)
  }

  /**
   * Sets the user's preferred shell.
   */
  public setShell(shell: Shell): Promise<void> {
    return this.appStore._setShell(shell)
  }

  private async checkoutLocalBranch(repository: Repository, branch: string) {
    let shouldCheckoutBranch = true

    const state = this.repositoryStateManager.get(repository)
    const branches = state.branchesState.allBranches

    const { tip } = state.branchesState

    if (tip.kind === TipState.Valid) {
      shouldCheckoutBranch = tip.branch.nameWithoutRemote !== branch
    }

    const localBranch = branches.find(b => b.nameWithoutRemote === branch)

    // N.B: This looks weird, and it is. _checkoutBranch used
    // to behave this way (silently ignoring checkout) when given
    // a branch name string that does not correspond to a local branch
    // in the git store. When rewriting _checkoutBranch
    // to remove the support for string branch names the behavior
    // was moved up to this method to not alter the current behavior.
    //
    // https://youtu.be/IjmtVKOAHPM
    if (shouldCheckoutBranch && localBranch !== undefined) {
      await this.checkoutBranch(repository, localBranch)
    }
  }

  private async openOrCloneRepository(url: string): Promise<Repository | null> {
    const state = this.appStore.getState()
    const repositories = state.repositories
    const existingRepository = repositories.find(r =>
      this.doesRepositoryMatchUrl(r, url)
    )

    if (existingRepository) {
      return await this.selectRepository(existingRepository)
    }

    return this.appStore._startOpenInDesktop(() => {
      this.changeCloneRepositoriesTab(CloneRepositoryTab.Generic)
      this.showPopup({
        type: PopupType.CloneRepository,
        initialURL: url,
      })
    })
  }

  /**
   * Install the CLI tool.
   *
   * This is used only on macOS.
   */
  public async installCLI() {
    try {
      await installCLI()

      this.showPopup({ type: PopupType.CLIInstalled })
    } catch (e) {
      log.error('Error installing CLI', e)

      this.postError(e)
    }
  }

  /** Prompt the user to authenticate for a generic git server. */
  public promptForGenericGitAuthentication(
    repository: Repository | CloningRepository,
    retry: RetryAction
  ): Promise<void> {
    return this.appStore.promptForGenericGitAuthentication(repository, retry)
  }

  /** Save the generic git credentials. */
  public async saveGenericGitCredentials(
    hostname: string,
    username: string,
    password: string
  ): Promise<void> {
    log.info(`storing generic credentials for '${hostname}' and '${username}'`)
    setGenericUsername(hostname, username)

    try {
      await setGenericPassword(hostname, username, password)
    } catch (e) {
      log.error(
        `Error saving generic git credentials: ${username}@${hostname}`,
        e
      )

      this.postError(e)
    }
  }

  /** Perform the given retry action. */
  public async performRetry(retryAction: RetryAction): Promise<void> {
    switch (retryAction.type) {
      case RetryActionType.Push:
        return this.push(retryAction.repository)

      case RetryActionType.Pull:
        return this.pull(retryAction.repository)

      case RetryActionType.Fetch:
        return this.fetch(retryAction.repository, FetchType.UserInitiatedTask)

      case RetryActionType.Clone:
        await this.clone(retryAction.url, retryAction.path, retryAction.options)
        break

      case RetryActionType.Checkout:
        await this.checkoutBranch(retryAction.repository, retryAction.branch)
        break

      case RetryActionType.Merge:
        return this.mergeBranch(
          retryAction.repository,
          retryAction.theirBranch,
          null
        )

      case RetryActionType.Rebase:
        return this.rebase(
          retryAction.repository,
          retryAction.baseBranch,
          retryAction.targetBranch
        )

      default:
        return assertNever(retryAction, `Unknown retry action: ${retryAction}`)
    }
  }

  /** Change the selected image diff type. */
  public changeImageDiffType(type: ImageDiffType): Promise<void> {
    return this.appStore._changeImageDiffType(type)
  }

  /** Change the hide whitespace in diff setting */
  public onHideWhitespaceInDiffChanged(
    hideWhitespaceInDiff: boolean,
    repository: Repository,
    file: CommittedFileChange | null = null
  ): Promise<void> {
    return this.appStore._setHideWhitespaceInDiff(
      hideWhitespaceInDiff,
      repository,
      file
    )
  }

  /** Change the side by side diff setting */
  public onShowSideBySideDiffChanged(showSideBySideDiff: boolean) {
    return this.appStore._setShowSideBySideDiff(showSideBySideDiff)
  }

  /** Install the global Git LFS filters. */
  public installGlobalLFSFilters(force: boolean): Promise<void> {
    return this.appStore._installGlobalLFSFilters(force)
  }

  /** Install the LFS filters */
  public installLFSHooks(
    repositories: ReadonlyArray<Repository>
  ): Promise<void> {
    return this.appStore._installLFSHooks(repositories)
  }

  /** Change the selected Clone Repository tab. */
  public changeCloneRepositoriesTab(tab: CloneRepositoryTab): Promise<void> {
    return this.appStore._changeCloneRepositoriesTab(tab)
  }

  /**
   * Request a refresh of the list of repositories that
   * the provided account has explicit permissions to access.
   * See ApiRepositoriesStore for more details.
   */
  public refreshApiRepositories(account: Account) {
    return this.appStore._refreshApiRepositories(account)
  }

  /** Change the selected Branches foldout tab. */
  public changeBranchesTab(tab: BranchesTab): Promise<void> {
    return this.appStore._changeBranchesTab(tab)
  }

  /**
   * Open the Explore page at the GitHub instance of this repository
   */
  public showGitHubExplore(repository: Repository): Promise<void> {
    return this.appStore._showGitHubExplore(repository)
  }

  /**
   * Open the Create Pull Request page on GitHub after verifying ahead/behind.
   *
   * Note that this method will present the user with a dialog in case the
   * current branch in the repository is ahead or behind the remote.
   * The dialog lets the user choose whether get in sync with the remote
   * or open the PR anyway. This is distinct from the
   * openCreatePullRequestInBrowser method which immediately opens the
   * create pull request page without showing a dialog.
   */
  public createPullRequest(repository: Repository): Promise<void> {
    return this.appStore._createPullRequest(repository)
  }

  /**
   * Show the current pull request on github.com
   */
  public showPullRequest(repository: Repository): Promise<void> {
    return this.appStore._showPullRequest(repository)
  }

  /**
   * Immediately open the Create Pull Request page on GitHub.
   *
   * See the createPullRequest method for more details.
   */
  public openCreatePullRequestInBrowser(
    repository: Repository,
    branch: Branch
  ): Promise<void> {
    return this.appStore._openCreatePullRequestInBrowser(repository, branch)
  }

  /**
   * Update the existing `upstream` remote to point to the repository's parent.
   */
  public updateExistingUpstreamRemote(repository: Repository): Promise<void> {
    return this.appStore._updateExistingUpstreamRemote(repository)
  }

  /** Ignore the existing `upstream` remote. */
  public ignoreExistingUpstreamRemote(repository: Repository): Promise<void> {
    return this.appStore._ignoreExistingUpstreamRemote(repository)
  }

  /** Checks out a PR whose ref exists locally or in a forked repo. */
  public async checkoutPullRequest(
    repository: RepositoryWithGitHubRepository,
    pullRequest: PullRequest
  ): Promise<void> {
    if (pullRequest.head.gitHubRepository.cloneURL === null) {
      return
    }

    return this.appStore._checkoutPullRequest(
      repository,
      pullRequest.pullRequestNumber,
      pullRequest.head.gitHubRepository.owner.login,
      pullRequest.head.gitHubRepository.cloneURL,
      pullRequest.head.ref
    )
  }

  /**
   * Set whether the user has chosen to hide or show the
   * co-authors field in the commit message component
   *
   * @param repository Co-author settings are per-repository
   */
  public setShowCoAuthoredBy(
    repository: Repository,
    showCoAuthoredBy: boolean
  ) {
    return this.appStore._setShowCoAuthoredBy(repository, showCoAuthoredBy)
  }

  /**
   * Update the per-repository co-authors list
   *
   * @param repository Co-author settings are per-repository
   * @param coAuthors  Zero or more authors
   */
  public setCoAuthors(
    repository: Repository,
    coAuthors: ReadonlyArray<IAuthor>
  ) {
    return this.appStore._setCoAuthors(repository, coAuthors)
  }

  /**
   * Initialize the compare state for the current repository.
   */
  public initializeCompare(
    repository: Repository,
    initialAction?: CompareAction
  ) {
    return this.appStore._initializeCompare(repository, initialAction)
  }

  /**
   * Update the compare state for the current repository
   */
  public executeCompare(repository: Repository, action: CompareAction) {
    return this.appStore._executeCompare(repository, action)
  }

  /** Update the compare form state for the current repository */
  public updateCompareForm<K extends keyof ICompareFormUpdate>(
    repository: Repository,
    newState: Pick<ICompareFormUpdate, K>
  ) {
    return this.appStore._updateCompareForm(repository, newState)
  }

  /**
   *  update the manual resolution method for a file
   */
  public updateManualConflictResolution(
    repository: Repository,
    path: string,
    manualResolution: ManualConflictResolution | null
  ) {
    return this.appStore._updateManualConflictResolution(
      repository,
      path,
      manualResolution
    )
  }

  public async confirmOrForcePush(repository: Repository) {
    const { askForConfirmationOnForcePush } = this.appStore.getState()

    const { branchesState } = this.repositoryStateManager.get(repository)
    const { tip } = branchesState

    if (tip.kind !== TipState.Valid) {
      log.warn(`Could not find a branch to perform force push`)
      return
    }

    const { upstream } = tip.branch

    if (upstream === null) {
      log.warn(`Could not find an upstream branch which will be pushed`)
      return
    }

    if (askForConfirmationOnForcePush) {
      this.showPopup({
        type: PopupType.ConfirmForcePush,
        repository,
        upstreamBranch: upstream,
      })
    } else {
      await this.performForcePush(repository)
    }
  }

  public async performForcePush(repository: Repository) {
    await this.pushWithOptions(repository, {
      forceWithLease: true,
    })

    await this.appStore._loadStatus(repository)
  }

  public setConfirmForcePushSetting(value: boolean) {
    return this.appStore._setConfirmForcePushSetting(value)
  }

  /**
   * Converts a local repository to use the given fork
   * as its default remote and associated `GitHubRepository`.
   */
  public async convertRepositoryToFork(
    repository: RepositoryWithGitHubRepository,
    fork: IAPIFullRepository
  ): Promise<Repository> {
    return this.appStore._convertRepositoryToFork(repository, fork)
  }

  /**
   * Updates the application state to indicate a conflict is in-progress
   * as a result of a pull and increments the relevant metric.
   */
  public mergeConflictDetectedFromPull() {
    return this.statsStore.recordMergeConflictFromPull()
  }

  /**
   * Updates the application state to indicate a conflict is in-progress
   * as a result of a merge and increments the relevant metric.
   */
  public mergeConflictDetectedFromExplicitMerge() {
    return this.statsStore.recordMergeConflictFromExplicitMerge()
  }

  /**
   * Increments the `mergeIntoCurrentBranchMenuCount` metric
   */
  public recordMenuInitiatedMerge() {
    return this.statsStore.recordMenuInitiatedMerge()
  }

  /**
   * Increments the `rebaseIntoCurrentBranchMenuCount` metric
   */
  public recordMenuInitiatedRebase() {
    return this.statsStore.recordMenuInitiatedRebase()
  }

  /**
   * Increments the `updateFromDefaultBranchMenuCount` metric
   */
  public recordMenuInitiatedUpdate() {
    return this.statsStore.recordMenuInitiatedUpdate()
  }

  /**
   * Increments the `mergesInitiatedFromComparison` metric
   */
  public recordCompareInitiatedMerge() {
    return this.statsStore.recordCompareInitiatedMerge()
  }

  /**
   * Set the application-wide theme
   */
  public setSelectedTheme(theme: ApplicationTheme) {
    return this.appStore._setSelectedTheme(theme)
  }

  /**
   * Set the automatically switch application-wide theme
   */
  public onAutomaticallySwitchThemeChanged(theme: boolean) {
    return this.appStore._setAutomaticallySwitchTheme(theme)
  }

  /**
   * Increments either the `repoWithIndicatorClicked` or
   * the `repoWithoutIndicatorClicked` metric
   */
  public recordRepoClicked(repoHasIndicator: boolean) {
    return this.statsStore.recordRepoClicked(repoHasIndicator)
  }

  /**
   * Increments the `createPullRequestCount` metric
   */
  public recordCreatePullRequest() {
    return this.statsStore.recordCreatePullRequest()
  }

  public recordWelcomeWizardInitiated() {
    return this.statsStore.recordWelcomeWizardInitiated()
  }

  public recordCreateRepository() {
    this.statsStore.recordCreateRepository()
  }

  public recordAddExistingRepository() {
    this.statsStore.recordAddExistingRepository()
  }

  /**
   * Increments the `mergeConflictsDialogDismissalCount` metric
   */
  public recordMergeConflictsDialogDismissal() {
    this.statsStore.recordMergeConflictsDialogDismissal()
  }

  /**
   * Increments the `mergeConflictsDialogReopenedCount` metric
   */
  public recordMergeConflictsDialogReopened() {
    this.statsStore.recordMergeConflictsDialogReopened()
  }

  /**
   * Increments the `anyConflictsLeftOnMergeConflictsDialogDismissalCount` metric
   */
  public recordAnyConflictsLeftOnMergeConflictsDialogDismissal() {
    this.statsStore.recordAnyConflictsLeftOnMergeConflictsDialogDismissal()
  }

  /**
   * Increments the `guidedConflictedMergeCompletionCount` metric
   */
  public recordGuidedConflictedMergeCompletion() {
    this.statsStore.recordGuidedConflictedMergeCompletion()
  }

  /**
   * Increments the `unguidedConflictedMergeCompletionCount` metric
   */
  public recordUnguidedConflictedMergeCompletion() {
    this.statsStore.recordUnguidedConflictedMergeCompletion()
  }

  // TODO: more rebase-related actions

  /**
   * Increments the `rebaseConflictsDialogDismissalCount` metric
   */
  public recordRebaseConflictsDialogDismissal() {
    this.statsStore.recordRebaseConflictsDialogDismissal()
  }

  /**
   * Increments the `rebaseConflictsDialogReopenedCount` metric
   */
  public recordRebaseConflictsDialogReopened() {
    this.statsStore.recordRebaseConflictsDialogReopened()
  }

  /** Increments the `errorWhenSwitchingBranchesWithUncommmittedChanges` metric */
  public recordErrorWhenSwitchingBranchesWithUncommmittedChanges() {
    return this.statsStore.recordErrorWhenSwitchingBranchesWithUncommmittedChanges()
  }

  /**
   * Refresh the list of open pull requests for the given repository.
   */
  public refreshPullRequests(repository: Repository): Promise<void> {
    return this.appStore._refreshPullRequests(repository)
  }

  /**
   * Attempt to retrieve a commit status for a particular
   * ref. If the ref doesn't exist in the cache this function returns null.
   *
   * Useful for component who wish to have a value for the initial render
   * instead of waiting for the subscription to produce an event.
   */
  public tryGetCommitStatus(
    repository: GitHubRepository,
    ref: string
  ): ICombinedRefCheck | null {
    return this.commitStatusStore.tryGetStatus(repository, ref)
  }

  /**
   * Subscribe to commit status updates for a particular ref.
   *
   * @param repository The GitHub repository to use when looking up commit status.
   * @param ref        The commit ref (can be a SHA or a Git ref) for which to
   *                   fetch status.
   * @param callback   A callback which will be invoked whenever the
   *                   store updates a commit status for the given ref.
   */
  public subscribeToCommitStatus(
    repository: GitHubRepository,
    ref: string,
    callback: StatusCallBack
  ): IDisposable {
    return this.commitStatusStore.subscribe(repository, ref, callback)
  }

  /**
   * Creates a stash for the current branch. Note that this will
   * override any stash that already exists for the current branch.
   *
   * @param repository
   * @param showConfirmationDialog  Whether to show a confirmation dialog if an
   *                                existing stash exists (defaults to true).
   */
  public createStashForCurrentBranch(
    repository: Repository,
    showConfirmationDialog: boolean = true
  ) {
    return this.appStore._createStashForCurrentBranch(
      repository,
      showConfirmationDialog
    )
  }

  /** Drops the given stash in the given repository */
  public dropStash(repository: Repository, stashEntry: IStashEntry) {
    return this.appStore._dropStashEntry(repository, stashEntry)
  }

  /** Pop the given stash in the given repository */
  public popStash(repository: Repository, stashEntry: IStashEntry) {
    return this.appStore._popStashEntry(repository, stashEntry)
  }

  /**
   * Set the width of the commit summary column in the
   * history view to the given value.
   */
  public setStashedFilesWidth = (width: number): Promise<void> => {
    return this.appStore._setStashedFilesWidth(width)
  }

  /**
   * Reset the width of the commit summary column in the
   * history view to its default value.
   */
  public resetStashedFilesWidth = (): Promise<void> => {
    return this.appStore._resetStashedFilesWidth()
  }

  /** Hide the diff for stashed changes */
  public hideStashedChanges(repository: Repository) {
    return this.appStore._hideStashedChanges(repository)
  }

  /**
   * Increment the number of times the user has opened their external editor
   * from the suggested next steps view
   */
  public recordSuggestedStepOpenInExternalEditor(): Promise<void> {
    return this.statsStore.recordSuggestedStepOpenInExternalEditor()
  }

  /**
   * Increment the number of times the user has opened their repository in
   * Finder/Explorer from the suggested next steps view
   */
  public recordSuggestedStepOpenWorkingDirectory(): Promise<void> {
    return this.statsStore.recordSuggestedStepOpenWorkingDirectory()
  }

  /**
   * Increment the number of times the user has opened their repository on
   * GitHub from the suggested next steps view
   */
  public recordSuggestedStepViewOnGitHub(): Promise<void> {
    return this.statsStore.recordSuggestedStepViewOnGitHub()
  }

  /**
   * Increment the number of times the user has used the publish repository
   * action from the suggested next steps view
   */
  public recordSuggestedStepPublishRepository(): Promise<void> {
    return this.statsStore.recordSuggestedStepPublishRepository()
  }

  /**
   * Increment the number of times the user has used the publish branch
   * action branch from the suggested next steps view
   */
  public recordSuggestedStepPublishBranch(): Promise<void> {
    return this.statsStore.recordSuggestedStepPublishBranch()
  }

  /**
   * Increment the number of times the user has used the Create PR suggestion
   * in the suggested next steps view.
   */
  public recordSuggestedStepCreatePullRequest(): Promise<void> {
    return this.statsStore.recordSuggestedStepCreatePullRequest()
  }

  /**
   * Increment the number of times the user has used the View Stash suggestion
   * in the suggested next steps view.
   */
  public recordSuggestedStepViewStash(): Promise<void> {
    return this.statsStore.recordSuggestedStepViewStash()
  }

  /** Record when the user takes no action on the stash entry */
  public recordNoActionTakenOnStash(): Promise<void> {
    return this.statsStore.recordNoActionTakenOnStash()
  }

  /** Record when the user views the stash entry */
  public recordStashView(): Promise<void> {
    return this.statsStore.recordStashView()
  }

  /** Call when the user opts to skip the pick editor step of the onboarding tutorial */
  public skipPickEditorTutorialStep(repository: Repository) {
    return this.appStore._skipPickEditorTutorialStep(repository)
  }

  /**
   * Call when the user has either created a pull request or opts to
   * skip the create pull request step of the onboarding tutorial
   */
  public markPullRequestTutorialStepAsComplete(repository: Repository) {
    return this.appStore._markPullRequestTutorialStepAsComplete(repository)
  }

  /**
   * Increments the `forksCreated ` metric` indicating that the user has
   * elected to create a fork when presented with a dialog informing
   * them that they don't have write access to the current repository.
   */
  public recordForkCreated() {
    return this.statsStore.recordForkCreated()
  }

  /**
   * Create a tutorial repository using the given account. The account
   * determines which host (i.e. GitHub.com or a GHES instance) that
   * the tutorial repository should be created on.
   *
   * @param account The account (and thereby the GitHub host) under
   *                which the repository is to be created created
   */
  public createTutorialRepository(account: Account) {
    return this.appStore._createTutorialRepository(account)
  }

  /** Open the issue creation page for a GitHub repository in a browser */
  public async openIssueCreationPage(repository: Repository): Promise<boolean> {
    // Default to creating issue on parent repo
    // See https://github.com/desktop/desktop/issues/9232 for rationale
    const url = getGitHubHtmlUrl(repository)
    if (url !== null) {
      this.statsStore.recordIssueCreationWebpageOpened()
      return this.appStore._openInBrowser(`${url}/issues/new/choose`)
    } else {
      return false
    }
  }

  public setRepositoryIndicatorsEnabled(repositoryIndicatorsEnabled: boolean) {
    this.appStore._setRepositoryIndicatorsEnabled(repositoryIndicatorsEnabled)
  }

  public setCommitSpellcheckEnabled(commitSpellcheckEnabled: boolean) {
    this.appStore._setCommitSpellcheckEnabled(commitSpellcheckEnabled)
  }

  public recordDiffOptionsViewed() {
    return this.statsStore.recordDiffOptionsViewed()
  }

  /**
   * Move the cherry pick flow to a new state.
   */
  public setCherryPickFlowStep(
    repository: Repository,
    step: CherryPickFlowStep
  ): Promise<void> {
    return this.appStore._setCherryPickFlowStep(repository, step)
  }

  /** Initialize and start the cherry pick operation */
  public async startCherryPick(
    repository: Repository,
    targetBranch: Branch,
    commits: ReadonlyArray<CommitOneLine>
  ): Promise<void> {
    this.appStore._initializeCherryPickProgress(repository, commits)

    this.setCherryPickFlowStep(repository, {
      kind: CherryPickStepKind.ShowProgress,
    })

    // This timeout is intended to defer cherry picking from running immediately
    // to better show that cherry picking is progressing rather than suddenly
    // appearing and disappearing again.
    await sleep(500)
    this.cherryPick(repository, targetBranch, commits)
  }

  private logHowToRevertCherryPick(
    repository: Repository,
    targetBranch: Branch
  ) {
    const stateBefore = this.repositoryStateManager.get(repository)
    const beforeSha = getTipSha(stateBefore.branchesState.tip)

    log.info(
      `[cherryPick] starting cherry pick for ${targetBranch.name} at ${beforeSha}`
    )
    log.info(
      `[cherryPick] to restore the previous state if this completed cherry pick is unsatisfactory:`
    )
    log.info(`[cherryPick] - git checkout ${targetBranch.name}`)
    log.info(`[cherryPick] - git reset ${beforeSha} --hard`)
  }

<<<<<<< HEAD
  /** Starts a cherry pick of the commits onto the target
   * branch */
=======
  /** Starts a cherry pick of the given commits onto the target branch */
>>>>>>> 121b3312
  public async cherryPick(
    repository: Repository,
    targetBranch: Branch,
    commits: ReadonlyArray<CommitOneLine>
  ): Promise<void> {
    this.logHowToRevertCherryPick(repository, targetBranch)

    const result = await this.appStore._cherryPick(
      repository,
      targetBranch,
      commits
    )

    // This will update the conflict state of the app. This is needed to start
    // conflict flow if cherry pick results in conflict.
    await this.appStore._loadStatus(repository)

    switch (result) {
      case CherryPickResult.CompletedWithoutError:
        await this.completeCherryPick(
          repository,
          targetBranch.name,
          commits.length
        )
        break
      case CherryPickResult.ConflictsEncountered:
        this.startConflictCherryPickFlow(repository)
        break
      default:
        this.appStore._endCherryPickFlow(repository)
        throw Error(
          `Unable to perform cherry pick operation.
          This should not happen as all expected errors were handled.`
        )
    }
  }

<<<<<<< HEAD
  private startConflictCherryPickFlow(repository: Repository): void {
    const stateAfter = this.repositoryStateManager.get(repository)
    const { conflictState } = stateAfter.changesState
    if (conflictState === null || !isCherryPickConflictState(conflictState)) {
      log.warn(
        '[cherryPick] - conflict state was null or not in a cherry pick conflict state - unable to continue'
      )
      return
    }
    this.setCherryPickFlowStep(repository, {
      kind: CherryPickStepKind.ShowConflicts,
      conflictState,
    })
  }

  /** Tidy up the cherry pick flow after reaching the end */
=======
  /** Wrap cherry pick up actions:
   * - closes flow popup
   * - displays success banner
   * - clears out cherry pick flow state
   */
>>>>>>> 121b3312
  private async completeCherryPick(
    repository: Repository,
    targetBranchName: string,
    countCherryPicked: number
  ): Promise<void> {
    this.closePopup()

    const banner: Banner = {
      type: BannerType.SuccessfulCherryPick,
      targetBranchName,
      countCherryPicked,
    }
    this.setBanner(banner)

    this.appStore._endCherryPickFlow(repository)

    await this.refreshRepository(repository)
  }

  /** Aborts an ongoing cherry pick and switches back to the source branch. */
  public async abortCherryPick(repository: Repository, sourceBranch: Branch) {
    await this.appStore._abortCherryPick(repository, sourceBranch)
    this.appStore._endCherryPickFlow(repository)
  }
}<|MERGE_RESOLUTION|>--- conflicted
+++ resolved
@@ -2557,12 +2557,7 @@
     log.info(`[cherryPick] - git reset ${beforeSha} --hard`)
   }
 
-<<<<<<< HEAD
-  /** Starts a cherry pick of the commits onto the target
-   * branch */
-=======
   /** Starts a cherry pick of the given commits onto the target branch */
->>>>>>> 121b3312
   public async cherryPick(
     repository: Repository,
     targetBranch: Branch,
@@ -2600,7 +2595,10 @@
     }
   }
 
-<<<<<<< HEAD
+  /**
+   * Obtains the current app conflict state and switches cherry pick flow to
+   * show conflicts step
+   */
   private startConflictCherryPickFlow(repository: Repository): void {
     const stateAfter = this.repositoryStateManager.get(repository)
     const { conflictState } = stateAfter.changesState
@@ -2617,13 +2615,11 @@
   }
 
   /** Tidy up the cherry pick flow after reaching the end */
-=======
   /** Wrap cherry pick up actions:
    * - closes flow popup
    * - displays success banner
    * - clears out cherry pick flow state
    */
->>>>>>> 121b3312
   private async completeCherryPick(
     repository: Repository,
     targetBranchName: string,
