--- conflicted
+++ resolved
@@ -144,7 +144,7 @@
     private readonly repositoryStateManager: RepositoryStateCache,
     private readonly statsStore: StatsStore,
     private readonly commitStatusStore: CommitStatusStore
-  ) {}
+  ) { }
 
   /** Load the initial state for the app. */
   public loadInitialState(): Promise<void> {
@@ -1144,7 +1144,7 @@
     if (
       multiCommitOperationState == null ||
       multiCommitOperationState.operationDetail.kind !==
-        MultiCommitOperationKind.Rebase
+      MultiCommitOperationKind.Rebase
     ) {
       return
     }
@@ -1847,8 +1847,7 @@
       default:
         const unknownAction: IUnknownAction = action
         log.warn(
-          `Unknown URL action: ${
-            unknownAction.name
+          `Unknown URL action: ${unknownAction.name
           } - payload: ${JSON.stringify(unknownAction)}`
         )
     }
@@ -1878,12 +1877,13 @@
   }
 
   /**
-<<<<<<< HEAD
-   * Sets the user's preference for whether or not to release owned locks when commiting
+   * Sets the user's preference for whether or not to release owned locks when committing
    */
   public setReleaseOwnedLocksOnCommitSetting(value: boolean): Promise<void> {
     return this.appStore._setReleaseOwnedLocksOnCommitSetting(value)
-=======
+  }
+
+  /**
    * Sets the user's preference so that confirmation to retry discard changes
    * after failure is not asked
    */
@@ -1891,7 +1891,6 @@
     value: boolean
   ): Promise<void> {
     return this.appStore._setConfirmDiscardChangesPermanentlySetting(value)
->>>>>>> 25b66588
   }
 
   /**
@@ -3097,7 +3096,7 @@
       !isCherryPickConflictState(conflictState) ||
       multiCommitOperationState == null ||
       multiCommitOperationState.operationDetail.kind !==
-        MultiCommitOperationKind.CherryPick
+      MultiCommitOperationKind.CherryPick
     ) {
       log.error(
         '[cherryPick] - conflict state was null or not in a cherry-pick conflict state - unable to continue'
@@ -3239,9 +3238,9 @@
       : null
     const upstreamDefaultBranch = isGHRepo
       ? findDefaultUpstreamBranch(
-          repository as RepositoryWithGitHubRepository,
-          allBranches
-        )
+        repository as RepositoryWithGitHubRepository,
+        allBranches
+      )
       : null
 
     this.initializeMultiCommitOperation(
@@ -3810,7 +3809,7 @@
         if (
           multiCommitOperationState !== null &&
           multiCommitOperationState.operationDetail.kind ===
-            MultiCommitOperationKind.CherryPick
+          MultiCommitOperationKind.CherryPick
         ) {
           // TODO: expanded to other types - not functionally necessary; makes
           // progress dialog more accurate; likely only regular rebase has the
