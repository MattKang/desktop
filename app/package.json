{
  "name": "desktop",
  "productName": "GitHub Desktop",
  "bundleID": "com.github.GitHubClient",
  "companyName": "GitHub, Inc.",
<<<<<<< HEAD
  "version": "3.0.2",
=======
  "version": "3.0.2-beta4",
>>>>>>> 501c29cc
  "main": "./main.js",
  "repository": {
    "type": "git",
    "url": "https://github.com/desktop/desktop.git"
  },
  "description": "Simple collaboration from your desktop",
  "author": {
    "name": "GitHub, Inc.",
    "email": "opensource+desktop@github.com",
    "url": "https://desktop.github.com/"
  },
  "license": "MIT",
  "dependencies": {
    "@github/alive-client": "^0.0.2",
    "app-path": "^3.3.0",
    "byline": "^5.0.0",
    "chalk": "^2.3.0",
    "classnames": "^2.2.5",
    "codemirror": "^5.60.0",
    "codemirror-mode-elixir": "^1.1.2",
    "compare-versions": "^3.6.0",
    "deep-equal": "^1.0.1",
    "desktop-notifications": "^0.2.2",
    "desktop-trampoline": "desktop/desktop-trampoline#v0.9.8",
    "dexie": "^3.2.2",
    "dompurify": "^2.3.3",
    "dugite": "^1.109.0",
    "electron-window-state": "^5.0.3",
    "event-kit": "^2.0.0",
    "focus-trap-react": "^8.1.0",
    "fs-admin": "^0.19.0",
    "fuzzaldrin-plus": "^0.6.0",
    "keytar": "^7.8.0",
    "marked": "^4.0.10",
    "mem": "^4.3.0",
    "memoize-one": "^4.0.3",
    "mri": "^1.1.0",
    "p-limit": "^2.2.0",
    "primer-support": "^4.0.0",
    "prop-types": "^15.7.2",
    "quick-lru": "^3.0.0",
    "react": "^16.8.4",
    "react-color": "^2.19.3",
    "react-css-transition-replace": "^3.0.3",
    "react-dom": "^16.8.4",
    "react-transition-group": "^4.4.1",
    "react-virtualized": "^9.20.0",
    "registry-js": "^1.15.0",
    "source-map-support": "^0.4.15",
    "strip-ansi": "^4.0.0",
    "textarea-caret": "^3.0.2",
    "triple-beam": "^1.3.0",
    "tslib": "^2.0.0",
    "untildify": "^3.0.2",
    "username": "^5.1.0",
    "uuid": "^3.0.1",
    "wicg-focus-ring": "^1.0.1",
    "winston": "^3.6.0"
  },
  "devDependencies": {
    "devtron": "^1.4.0",
    "electron-debug": "^3.1.0",
    "electron-devtools-installer": "^3.2.0",
    "temp": "^0.8.3",
    "webpack-hot-middleware": "^2.10.0"
  }
}<|MERGE_RESOLUTION|>--- conflicted
+++ resolved
@@ -3,11 +3,7 @@
   "productName": "GitHub Desktop",
   "bundleID": "com.github.GitHubClient",
   "companyName": "GitHub, Inc.",
-<<<<<<< HEAD
   "version": "3.0.2",
-=======
-  "version": "3.0.2-beta4",
->>>>>>> 501c29cc
   "main": "./main.js",
   "repository": {
     "type": "git",
