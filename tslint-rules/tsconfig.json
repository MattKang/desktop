--- conflicted
+++ resolved
@@ -2,13 +2,9 @@
   "compilerOptions": {
     "module": "commonjs",
     "moduleResolution": "node",
-<<<<<<< HEAD
-    "target": "es6",
+    "target": "es2017",
     "allowUnreachableCode": false,
     "allowUnusedLabels": false,
-=======
-    "target": "es2017",
->>>>>>> 6fe4f26b
     "noImplicitAny": true,
     "noImplicitReturns": true,
     "noImplicitThis": true,
