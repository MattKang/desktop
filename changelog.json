--- conflicted
+++ resolved
@@ -1,11 +1,8 @@
 {
   "releases": {
-<<<<<<< HEAD
-=======
     "1.2.7-test1": [
       "Sanity check deployment for refactored scripts"
     ],
->>>>>>> c28aeaa8
     "1.2.7-beta0": [
       "[Fixed] Visual indicator for upcoming feature should not be shown - #5026"
     ],
