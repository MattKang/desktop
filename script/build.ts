--- conflicted
+++ resolved
@@ -126,14 +126,6 @@
     )
   }
 
-<<<<<<< HEAD
-  const toArchitecture = (arch: string) => {
-    if (arch === 'x64' || arch === 'arm64') {
-      return arch
-    }
-    throw new Error(
-      `Unable to convert to architecture for electron-packager: '${arch}`
-=======
   const toPackageArch = (targetArch: string | undefined): packager.arch => {
     if (targetArch === undefined) {
       return 'x64'
@@ -145,18 +137,13 @@
 
     throw new Error(
       `Building Desktop for architecture '${targetArch}'  is not supported`
->>>>>>> 710bf66e
     )
   }
 
   const options: packager.Options & IPackageAdditionalOptions = {
     name: getExecutableName(),
     platform: toPackagePlatform(process.platform),
-<<<<<<< HEAD
-    arch: toArchitecture(process.env.TARGET_ARCH || 'x64'),
-=======
     arch: toPackageArch(process.env.TARGET_ARCH),
->>>>>>> 710bf66e
     asar: false, // TODO: Probably wanna enable this down the road.
     out: getDistRoot(),
     icon: path.join(projectRoot, 'app', 'static', 'logos', 'icon-logo'),
